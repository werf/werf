package copy

import (
	"context"
	"fmt"
	"os"

	"github.com/spf13/cobra"

	helm_v3 "github.com/werf/3p-helm/cmd/helm"
	"github.com/werf/3p-helm/pkg/werf/helmopts"
	"github.com/werf/logboek"
	"github.com/werf/werf/v2/cmd/werf/common"
	"github.com/werf/werf/v2/pkg/deploy/bundles"
	"github.com/werf/werf/v2/pkg/docker_registry"
<<<<<<< HEAD
	"github.com/werf/werf/v2/pkg/ref"
=======
	"github.com/werf/werf/v2/pkg/tmp_manager"
>>>>>>> 1ee58493
	"github.com/werf/werf/v2/pkg/werf/global_warnings"
)

var cmdData struct {
	From string
	To   string
}

var commonCmdData common.CmdData

func NewCmd(ctx context.Context) *cobra.Command {
	ctx = common.NewContextWithCmdData(ctx, &commonCmdData)
	cmd := common.SetCommandContext(ctx, &cobra.Command{
		Use:                   "copy",
		Short:                 "Copy published bundle into another location",
		Long:                  common.GetLongCommandDescription(`Take latest bundle from the specified container registry using specified version tag and copy it either into a different tag within the same container registry or into another container registry.`),
		DisableFlagsInUseLine: true,
		Annotations: map[string]string{
			common.CmdEnvAnno: common.EnvsDescription(),
		},
		RunE: func(cmd *cobra.Command, args []string) error {
			ctx := cmd.Context()

			defer global_warnings.PrintGlobalWarnings(ctx)

			if err := common.ProcessLogOptions(&commonCmdData); err != nil {
				common.PrintHelp(cmd)
				return err
			}

			common.LogVersion()

			return common.LogRunningTime(func() error { return runCopy(ctx) })
		},
	})

	common.SetupTmpDir(&commonCmdData, cmd, common.SetupTmpDirOptions{})
	common.SetupHomeDir(&commonCmdData, cmd, common.SetupHomeDirOptions{})

	common.SetupDockerConfig(&commonCmdData, cmd, "Command needs granted permissions to read, pull and push images into the specified repos")
	common.SetupInsecureRegistry(&commonCmdData, cmd)
	common.StubSetupInsecureHelmDependencies(&commonCmdData, cmd)
	common.SetupSkipTlsVerifyRegistry(&commonCmdData, cmd)
	common.SetupContainerRegistryMirror(&commonCmdData, cmd)

	common.SetupLogOptions(&commonCmdData, cmd)
	common.SetupLogProjectDir(&commonCmdData, cmd)
	commonCmdData.SetupPlatform(cmd)

	commonCmdData.SetupHelmCompatibleChart(cmd, true)
	commonCmdData.SetupRenameChart(cmd)

	cmd.Flags().StringVarP(&cmdData.From, "from", "", os.Getenv("WERF_FROM"), "Source address of the bundle to copy, specify bundle archive using schema `archive:PATH_TO_ARCHIVE.tar.gz`, specify remote bundle with schema `[docker://]REPO:TAG` or without schema.")
	cmd.Flags().StringVarP(&cmdData.To, "to", "", os.Getenv("WERF_TO"), "Destination address of the bundle to copy, specify bundle archive using schema `archive:PATH_TO_ARCHIVE.tar.gz`, specify remote bundle with schema `[docker://]REPO:TAG` or without schema.")

	return cmd
}

func runCopy(ctx context.Context) error {
	_, ctx, err := common.InitCommonComponents(ctx, common.InitCommonComponentsOptions{
		Cmd:                &commonCmdData,
		InitDockerRegistry: true,
		InitWerf:           true,
		InitGitDataManager: true,
	})
	if err != nil {
		return fmt.Errorf("component init error: %w", err)
	}

	defer func() {
		if err := tmp_manager.DelegateCleanup(ctx); err != nil {
			logboek.Context(ctx).Warn().LogF("Temporary files cleanup preparation failed: %s\n", err)
		}
	}()

	helm_v3.Settings.Debug = *commonCmdData.LogDebug

	bundlesRegistryClient, err := common.NewBundlesRegistryClient(ctx, &commonCmdData)
	if err != nil {
		return err
	}

	if cmdData.From == "" {
		return fmt.Errorf("--from=ADDRESS param required")
	}

	fromAddrRaw := cmdData.From

	toAddrRaw := cmdData.To
	if toAddrRaw == "" {
		return fmt.Errorf("--to=ADDRESS param required")
	}

	fromAddr, err := ref.ParseAddr(fromAddrRaw)
	if err != nil {
		return fmt.Errorf("invalid from addr %q: %w", fromAddrRaw, err)
	}

	toAddr, err := ref.ParseAddr(toAddrRaw)
	if err != nil {
		return fmt.Errorf("invalid to addr %q: %w", toAddrRaw, err)
	}

	var fromRegistry, toRegistry docker_registry.Interface

	if fromAddr.RegistryAddress != nil {
		fromRegistry, err = common.CreateDockerRegistry(ctx, fromAddr.RegistryAddress.Repo, *commonCmdData.InsecureRegistry, *commonCmdData.SkipTlsVerifyRegistry)
		if err != nil {
			return err
		}
	}

	if toAddr.RegistryAddress != nil {
		toRegistry, err = common.CreateDockerRegistry(ctx, toAddr.RegistryAddress.Repo, *commonCmdData.InsecureRegistry, *commonCmdData.SkipTlsVerifyRegistry)
		if err != nil {
			return err
		}
	}

	if commonCmdData.HelmCompatibleChart && commonCmdData.RenameChart != "" {
		return fmt.Errorf("incompatible options specified, could not use --helm-compatible-chart and --rename-chart=%q at the same time", commonCmdData.RenameChart)
	}

	return logboek.Context(ctx).LogProcess("Copy bundle").DoError(func() error {
		logboek.Context(ctx).LogFDetails("From: %s\n", fromAddr.String())
		logboek.Context(ctx).LogFDetails("To: %s\n", toAddr.String())

		return bundles.Copy(ctx, fromAddr, toAddr, bundles.CopyOptions{
			BundlesRegistryClient: bundlesRegistryClient,
			FromRegistryClient:    fromRegistry,
			ToRegistryClient:      toRegistry,
			HelmCompatibleChart:   commonCmdData.HelmCompatibleChart,
			RenameChart:           commonCmdData.RenameChart,
			HelmOptions: helmopts.HelmOptions{
				ChartLoadOpts: helmopts.ChartLoadOptions{
					ChartType: helmopts.ChartTypeBundle,
					NoSecrets: true,
				},
			},
		})
	})
}<|MERGE_RESOLUTION|>--- conflicted
+++ resolved
@@ -13,11 +13,7 @@
 	"github.com/werf/werf/v2/cmd/werf/common"
 	"github.com/werf/werf/v2/pkg/deploy/bundles"
 	"github.com/werf/werf/v2/pkg/docker_registry"
-<<<<<<< HEAD
-	"github.com/werf/werf/v2/pkg/ref"
-=======
 	"github.com/werf/werf/v2/pkg/tmp_manager"
->>>>>>> 1ee58493
 	"github.com/werf/werf/v2/pkg/werf/global_warnings"
 )
 
@@ -111,12 +107,12 @@
 		return fmt.Errorf("--to=ADDRESS param required")
 	}
 
-	fromAddr, err := ref.ParseAddr(fromAddrRaw)
+	fromAddr, err := bundles.ParseAddr(fromAddrRaw)
 	if err != nil {
 		return fmt.Errorf("invalid from addr %q: %w", fromAddrRaw, err)
 	}
 
-	toAddr, err := ref.ParseAddr(toAddrRaw)
+	toAddr, err := bundles.ParseAddr(toAddrRaw)
 	if err != nil {
 		return fmt.Errorf("invalid to addr %q: %w", toAddrRaw, err)
 	}
