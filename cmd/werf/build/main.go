package build

import (
	"context"
	"fmt"

	"github.com/spf13/cobra"

	"github.com/werf/logboek"

	"github.com/werf/werf/cmd/werf/common"
	"github.com/werf/werf/pkg/build"
	"github.com/werf/werf/pkg/container_runtime"
	"github.com/werf/werf/pkg/docker"
	"github.com/werf/werf/pkg/git_repo"
	"github.com/werf/werf/pkg/image"
	"github.com/werf/werf/pkg/logging"
	"github.com/werf/werf/pkg/ssh_agent"
	"github.com/werf/werf/pkg/storage/manager"
	"github.com/werf/werf/pkg/tmp_manager"
	"github.com/werf/werf/pkg/true_git"
	"github.com/werf/werf/pkg/werf"
	"github.com/werf/werf/pkg/werf/global_warnings"
)

var commonCmdData common.CmdData

func NewCmd() *cobra.Command {
	cmd := &cobra.Command{
		Use:   "build [IMAGE_NAME...]",
		Short: "Build images",
		Example: `  # Build images, built stages will be placed locally
  $ werf build

  # Build image 'backend'
  $ werf build backend

  # Build and enable drop-in shell session in the failed assembly container in the case when an error occurred
  $ werf build --introspect-error

  # Build images and store/use stages from repo
  $ werf build --repo harbor.company.io/werf`,
		Long: common.GetLongCommandDescription(`Build images that are described in werf.yaml.

The result of build command is built images pushed into the specified repo (or locally if repo is not specified).

If one or more IMAGE_NAME parameters specified, werf will build only these images`),
		DisableFlagsInUseLine: true,
		Annotations: map[string]string{
			common.CmdEnvAnno: common.EnvsDescription(common.WerfDebugAnsibleArgs),
		},
		RunE: func(cmd *cobra.Command, args []string) error {
			ctx := common.BackgroundContext()
			defer global_warnings.PrintGlobalWarnings(ctx)

			if err := common.ProcessLogOptions(&commonCmdData); err != nil {
				common.PrintHelp(cmd)
				return err
			}

			common.LogVersion()

			return common.LogRunningTime(func() error {
				return runMain(ctx, args)
			})
		},
	}

	common.SetupDir(&commonCmdData, cmd)
	common.SetupConfigTemplatesDir(&commonCmdData, cmd)
	common.SetupConfigPath(&commonCmdData, cmd)
	common.SetupEnvironment(&commonCmdData, cmd)

	common.SetupGiterminismInspectorOptions(&commonCmdData, cmd)

	common.SetupTmpDir(&commonCmdData, cmd)
	common.SetupHomeDir(&commonCmdData, cmd)
	common.SetupSSHKey(&commonCmdData, cmd)

	common.SetupSecondaryStagesStorageOptions(&commonCmdData, cmd)
	common.SetupStagesStorageOptions(&commonCmdData, cmd)

	common.SetupDockerConfig(&commonCmdData, cmd, "Command needs granted permissions to read, pull and push images into the specified repo, to pull base images")
	common.SetupInsecureRegistry(&commonCmdData, cmd)
	common.SetupSkipTlsVerifyRegistry(&commonCmdData, cmd)

	common.SetupIntrospectAfterError(&commonCmdData, cmd)
	common.SetupIntrospectBeforeError(&commonCmdData, cmd)
	common.SetupIntrospectStage(&commonCmdData, cmd)

	common.SetupLogOptions(&commonCmdData, cmd)
	common.SetupLogProjectDir(&commonCmdData, cmd)

	common.SetupSynchronization(&commonCmdData, cmd)
	common.SetupKubeConfig(&commonCmdData, cmd)
	common.SetupKubeConfigBase64(&commonCmdData, cmd)
	common.SetupKubeContext(&commonCmdData, cmd)

	common.SetupReportPath(&commonCmdData, cmd)
	common.SetupReportFormat(&commonCmdData, cmd)

	common.SetupVirtualMerge(&commonCmdData, cmd)
	common.SetupVirtualMergeFromCommit(&commonCmdData, cmd)
	common.SetupVirtualMergeIntoCommit(&commonCmdData, cmd)

	common.SetupParallelOptions(&commonCmdData, cmd, common.DefaultBuildParallelTasksLimit)
	common.SetupFollow(&commonCmdData, cmd)

	return cmd
}

func runMain(ctx context.Context, args []string) error {
	tmp_manager.AutoGCEnabled = true

	if err := werf.Init(*commonCmdData.TmpDir, *commonCmdData.HomeDir); err != nil {
		return fmt.Errorf("initialization error: %s", err)
	}

	if err := common.InitGiterminismInspector(&commonCmdData); err != nil {
		return err
	}

	if err := git_repo.Init(); err != nil {
		return err
	}

	if err := image.Init(); err != nil {
		return err
	}

	if err := true_git.Init(true_git.Options{LiveGitOutput: *commonCmdData.LogVerbose || *commonCmdData.LogDebug}); err != nil {
		return err
	}

	if err := common.DockerRegistryInit(&commonCmdData); err != nil {
		return err
	}

	if err := docker.Init(ctx, *commonCmdData.DockerConfig, *commonCmdData.LogVerbose, *commonCmdData.LogDebug); err != nil {
		return err
	}

	ctxWithDockerCli, err := docker.NewContext(ctx)
	if err != nil {
		return err
	}
	ctx = ctxWithDockerCli

	projectDir, err := common.GetProjectDir(&commonCmdData)
	if err != nil {
		return fmt.Errorf("getting project dir failed: %s", err)
	}

	common.ProcessLogProjectDir(&commonCmdData, projectDir)

<<<<<<< HEAD
	if err := ssh_agent.Init(ctx, *commonCmdData.SSHKeys); err != nil {
		return fmt.Errorf("cannot initialize ssh agent: %s", err)
	}
	defer func() {
		err := ssh_agent.Terminate()
		if err != nil {
			logboek.Warn().LogF("WARNING: ssh agent termination failed: %s\n", err)
		}
	}()

	if *commonCmdData.Follow {
		logboek.LogOptionalLn()
		return common.FollowGitHead(ctx, &commonCmdData, func(ctx context.Context) error {
			return run(ctx, projectDir, args)
		})
	} else {
		return run(ctx, projectDir, args)
	}
}

func run(ctx context.Context, projectDir string, imagesToProcess []string) error {
	localGitRepo, err := git_repo.OpenLocalRepo("own", projectDir)
=======
	localGitRepo, err := common.OpenLocalGitRepo(projectDir)
>>>>>>> 89402bcf
	if err != nil {
		return fmt.Errorf("unable to open local repo %s: %s", projectDir, err)
	}

	werfConfig, err := common.GetRequiredWerfConfig(ctx, projectDir, &commonCmdData, localGitRepo, common.GetWerfConfigOptions(&commonCmdData, true))
	if err != nil {
		return fmt.Errorf("unable to load werf config: %s", err)
	}

	projectName := werfConfig.Meta.Project

	for _, imageToProcess := range imagesToProcess {
		if !werfConfig.HasImageOrArtifact(imageToProcess) {
			return fmt.Errorf("specified image %s is not defined in werf.yaml", logging.ImageLogName(imageToProcess, false))
		}
	}

	projectTmpDir, err := tmp_manager.CreateProjectDir(ctx)
	if err != nil {
		return fmt.Errorf("getting project tmp dir failed: %s", err)
	}
	defer tmp_manager.ReleaseProjectDir(projectTmpDir)

	containerRuntime := &container_runtime.LocalDockerServerRuntime{} // TODO

	stagesStorageAddress := common.GetOptionalStagesStorageAddress(&commonCmdData)
	stagesStorage, err := common.GetStagesStorage(stagesStorageAddress, containerRuntime, &commonCmdData)
	if err != nil {
		return err
	}

	synchronization, err := common.GetSynchronization(ctx, &commonCmdData, projectName, stagesStorage)
	if err != nil {
		return err
	}
	stagesStorageCache, err := common.GetStagesStorageCache(synchronization)
	if err != nil {
		return err
	}
	storageLockManager, err := common.GetStorageLockManager(ctx, synchronization)
	if err != nil {
		return err
	}
	secondaryStagesStorageList, err := common.GetSecondaryStagesStorageList(stagesStorage, containerRuntime, &commonCmdData)
	if err != nil {
		return err
	}

	storageManager := manager.NewStorageManager(projectName, stagesStorage, secondaryStagesStorageList, storageLockManager, stagesStorageCache)

	buildOptions, err := common.GetBuildOptions(&commonCmdData, werfConfig)
	if err != nil {
		return err
	}

	conveyorOptions, err := common.GetConveyorOptionsWithParallel(&commonCmdData, buildOptions)
	if err != nil {
		return err
	}

	logboek.LogOptionalLn()

	conveyorWithRetry := build.NewConveyorWithRetryWrapper(werfConfig, localGitRepo, imagesToProcess, projectDir, projectTmpDir, ssh_agent.SSHAuthSock, containerRuntime, storageManager, storageLockManager, conveyorOptions)
	defer conveyorWithRetry.Terminate()

	if err := conveyorWithRetry.WithRetryBlock(ctx, func(c *build.Conveyor) error {
		return c.Build(ctx, buildOptions)
	}); err != nil {
		return err
	}

	return nil
}<|MERGE_RESOLUTION|>--- conflicted
+++ resolved
@@ -153,7 +153,6 @@
 
 	common.ProcessLogProjectDir(&commonCmdData, projectDir)
 
-<<<<<<< HEAD
 	if err := ssh_agent.Init(ctx, *commonCmdData.SSHKeys); err != nil {
 		return fmt.Errorf("cannot initialize ssh agent: %s", err)
 	}
@@ -175,10 +174,7 @@
 }
 
 func run(ctx context.Context, projectDir string, imagesToProcess []string) error {
-	localGitRepo, err := git_repo.OpenLocalRepo("own", projectDir)
-=======
 	localGitRepo, err := common.OpenLocalGitRepo(projectDir)
->>>>>>> 89402bcf
 	if err != nil {
 		return fmt.Errorf("unable to open local repo %s: %s", projectDir, err)
 	}
