package main

import (
	"fmt"
	"log"
	"os"
	"path/filepath"

	"github.com/werf/werf/cmd/werf/synchronization"

	"github.com/werf/werf/cmd/werf/slugify"

	"github.com/werf/werf/cmd/werf/build"
	"github.com/werf/werf/cmd/werf/ci_env"
	"github.com/werf/werf/cmd/werf/run"

	"github.com/werf/werf/cmd/werf/cleanup"
	"github.com/werf/werf/cmd/werf/purge"

	"github.com/werf/werf/cmd/werf/dismiss"

	"github.com/sirupsen/logrus"

	"github.com/werf/logboek"

	"github.com/spf13/cobra"

	"github.com/werf/werf/cmd/werf/converge"
	"github.com/werf/werf/cmd/werf/helm"

	managed_images_add "github.com/werf/werf/cmd/werf/managed_images/add"
	managed_images_ls "github.com/werf/werf/cmd/werf/managed_images/ls"
	managed_images_rm "github.com/werf/werf/cmd/werf/managed_images/rm"

	host_cleanup "github.com/werf/werf/cmd/werf/host/cleanup"
	host_project_list "github.com/werf/werf/cmd/werf/host/project/list"
	host_project_purge "github.com/werf/werf/cmd/werf/host/project/purge"
	host_purge "github.com/werf/werf/cmd/werf/host/purge"

	config_list "github.com/werf/werf/cmd/werf/config/list"
	config_render "github.com/werf/werf/cmd/werf/config/render"

	"github.com/werf/werf/cmd/werf/completion"
	"github.com/werf/werf/cmd/werf/docs"
	"github.com/werf/werf/cmd/werf/version"

	"github.com/werf/werf/cmd/werf/common"
	"github.com/werf/werf/cmd/werf/common/templates"
	"github.com/werf/werf/pkg/process_exterminator"
)

func main() {
	common.EnableTerminationSignalsTrap()
	log.SetOutput(logboek.ProxyOutStream())
	logrus.StandardLogger().SetOutput(logboek.ProxyOutStream())

	if err := process_exterminator.Init(); err != nil {
		common.TerminateWithError(fmt.Sprintf("process exterminator initialization failed: %s", err), 1)
	}

	rootCmd := constructRootCmd()

	if err := rootCmd.Execute(); err != nil {
		common.TerminateWithError(err.Error(), 1)
	}
}

func constructRootCmd() *cobra.Command {
	if filepath.Base(os.Args[0]) == "helm" || os.Getenv("WERF_HELM3_MODE") == "1" {
		return helm.NewCmd()
	}

	rootCmd := &cobra.Command{
		Use:   "werf",
		Short: "werf helps to implement and support Continuous Integration and Continuous Delivery",
		Long: common.GetLongCommandDescription(`werf helps to implement and support Continuous Integration and Continuous Delivery.

Find more information at https://werf.io`),
		SilenceUsage:  true,
		SilenceErrors: true,
	}

	groups := &templates.CommandGroups{}
	*groups = append(*groups, templates.CommandGroups{
		{
			Message: "Delivery commands",
			Commands: []*cobra.Command{
				converge.NewCmd(),
				dismiss.NewCmd(),
			},
		},
		{
			Message: "Cleaning commands",
			Commands: []*cobra.Command{
				cleanup.NewCmd(),
				purge.NewCmd(),
			},
		},
		{
			Message: "Helper commands",
			Commands: []*cobra.Command{
				ci_env.NewCmd(),
				build.NewCmd(),
				run.NewCmd(),
				slugify.NewCmd(),
			},
		},
		{
			Message: "Lowlevel management commands",
			Commands: []*cobra.Command{
				configCmd(),
				managedImagesCmd(),
				hostCmd(),
				helm.NewCmd(),
			},
		},
		{
			Message: "Other commands",
			Commands: []*cobra.Command{
				synchronization.NewCmd(),
				completion.NewCmd(rootCmd),
				version.NewCmd(),
				docs.NewCmd(groups),
				stageCmd(),
			},
		},
	}...)
	groups.Add(rootCmd)

<<<<<<< HEAD
	templates.ActsAsRootCommand(rootCmd, *groups...)
=======
	templates.ActsAsRootCommand(rootCmd, groups...)

	rootCmd.AddCommand(
		completion.NewCmd(rootCmd),
		version.NewCmd(),
		docs.NewCmd(),
	)
>>>>>>> de73c910

	return rootCmd
}

func configCmd() *cobra.Command {
	cmd := &cobra.Command{
		Use:   "config",
		Short: "Work with werf.yaml",
	}
	cmd.AddCommand(
		config_render.NewCmd(),
		config_list.NewCmd(),
	)

	return cmd
}

func managedImagesCmd() *cobra.Command {
	cmd := &cobra.Command{
		Use:   "managed-images",
		Short: "Work with managed images which will be preserved during cleanup procedure",
	}
	cmd.AddCommand(
		managed_images_add.NewCmd(),
		managed_images_ls.NewCmd(),
		managed_images_rm.NewCmd(),
	)

	return cmd
}

func hostCmd() *cobra.Command {
	hostCmd := &cobra.Command{
		Use:   "host",
		Short: "Work with werf cache and data of all projects on the host machine",
	}

	projectCmd := &cobra.Command{
		Use:   "project",
		Short: "Work with projects",
	}

	projectCmd.AddCommand(
		host_project_list.NewCmd(),
		host_project_purge.NewCmd(),
	)

	hostCmd.AddCommand(
		host_cleanup.NewCmd(),
		host_purge.NewCmd(),
		projectCmd,
	)

	return hostCmd
}<|MERGE_RESOLUTION|>--- conflicted
+++ resolved
@@ -121,23 +121,12 @@
 				completion.NewCmd(rootCmd),
 				version.NewCmd(),
 				docs.NewCmd(groups),
-				stageCmd(),
 			},
 		},
 	}...)
 	groups.Add(rootCmd)
 
-<<<<<<< HEAD
 	templates.ActsAsRootCommand(rootCmd, *groups...)
-=======
-	templates.ActsAsRootCommand(rootCmd, groups...)
-
-	rootCmd.AddCommand(
-		completion.NewCmd(rootCmd),
-		version.NewCmd(),
-		docs.NewCmd(),
-	)
->>>>>>> de73c910
 
 	return rootCmd
 }
