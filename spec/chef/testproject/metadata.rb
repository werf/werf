--- conflicted
+++ resolved
@@ -1,12 +1,9 @@
 name 'test'
 version '0.0.1'
-<<<<<<< HEAD
-depends 'apt'
-=======
 depends 'apt'
 
 if ENV['DAPP_CHEF_COOKBOOKS_VENDORING']
   depends 'mdapp-test'
   depends 'mdapp-test2'
-end
->>>>>>> c2446fc2
+  depends 'mdapp-testartifact'
+end