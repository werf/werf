require_relative '../spec_helper'

describe Dapp::Builder::Chef do
  include SpecHelper::Common
  include SpecHelper::Application

  CACHE_VERSION = SecureRandom.uuid

  before :all do
    init_project
  end

  %w(ubuntu:14.04 centos:7).each do |os|
    context os do
      it 'builds project' do
        application_build!
        stages.each { |_, stage| expect(stage.image.tagged?).to be(true) }
        TEST_FILE_NAMES.each { |name| expect(send("#{name}_exist?")).to be(true) }
      end

      [%i(infra_install foo pizza),
       %i(app_install bar taco),
       %i(infra_setup baz burger),
       %i(app_setup qux pelmeni)].each do |stage, file1, file2|
        it "rebuilds from stage #{stage}" do
          old_template_file_values = {}
          old_template_file_values[file1] = send(file1)
          old_template_file_values[file2] = send(file2)

          new_file_values = {}
          new_file_values[file1] = SecureRandom.uuid
          testproject_path.join("files/default/#{stage}/#{file1}.txt").tap do |path|
            path.write "#{new_file_values[file1]}\n"
          end
          new_file_values[file2] = SecureRandom.uuid
          mdapp_test_path.join("files/default/#{stage}/#{file2}.txt").tap do |path|
            path.write "#{new_file_values[file2]}\n"
          end

          application_rebuild!

          expect(send(file1, reload: true)).not_to eq(old_template_file_values[file1])
          expect(send(file2, reload: true)).not_to eq(old_template_file_values[file2])

          expect(send("test_#{stage}", reload: true)).to eq(new_file_values[file1])
          expect(send("mdapp_test_#{stage}", reload: true)).to eq(new_file_values[file2])
        end
      end

      define_method :config do
        @config ||= default_config.merge(
          _builder: :chef,
          _home_path: testproject_path.to_s,
          _chef: { _modules: %w(mdapp-test mdapp-test2) }
        ).tap { |config| config[:_docker][:_from] = os.to_sym }
      end
    end # context
  end # each

  def openstruct_config
    RecursiveOpenStruct.new(config).tap do |obj|
      def obj._app_chain
        [self]
      end

      def obj._app_runlist
        []
      end

      def obj._root_app
        _app_chain.first
      end
    end
  end

<<<<<<< HEAD
=======
  def config
    @config ||= default_config.merge(
      _builder: :chef,
      _home_path: testproject_path.to_s,
      _chef: { _modules: %w(mdapp-test mdapp-test2) }
    ).tap { |config|
      config[:_docker][:_from_cache_version] = CACHE_VERSION
    }
  end

>>>>>>> f04bd94a
  def project_path
    @project_path ||= Pathname("/tmp/dapp-test-#{CACHE_VERSION}")
  end

  def testproject_path
    project_path.join('testproject')
  end

  def mdapp_test_path
    project_path.join('mdapp-test')
  end

  def mdapp_test2_path
    project_path.join('mdapp-test2')
  end

  def template_testproject_path
    @template_testproject_path ||= Pathname('spec/chef/testproject')
  end

  def template_mdapp_test_path
    @template_mdapp_test_path ||= Pathname('spec/chef/mdapp-test')
  end

  def template_mdapp_test2_path
    @template_mdapp_test2_path ||= Pathname('spec/chef/mdapp-test2')
  end

  # rubocop:disable Metrics/AbcSize
  def init_project
    FileUtils.cp_r template_testproject_path, testproject_path.tap { |p| p.parent.mkpath }
    testproject_path.join('build').tap { |p| p.rmtree if p.exist? }
    testproject_path.join('build_cache').tap { |p| p.rmtree if p.exist? }

    FileUtils.cp_r template_mdapp_test_path, mdapp_test_path.tap { |p| p.parent.mkpath }
    FileUtils.cp_r template_mdapp_test2_path, mdapp_test2_path.tap { |p| p.parent.mkpath }
  end
  # rubocop:enable Metrics/AbcSize

  TEST_FILE_NAMES = %i(foo bar baz qux burger pizza taco pelmeni
                       test_infra_install test_app_install
                       test_infra_setup test_app_setup
                       mdapp_test_infra_install mdapp_test_app_install
                       mdapp_test_infra_setup mdapp_test_app_setup).freeze

  TEST_FILE_NAMES.each do |name|
    define_method(name) do |reload: false|
      (!reload && instance_variable_get("@#{name}")) ||
        instance_variable_set("@#{name}",
                              shellout!("docker run --rm #{application.send(:last_stage).image.name} cat /#{name}.txt").stdout.strip)
    end

    define_method("#{name}_exist?") do
      res = shellout("docker run --rm #{application.send(:last_stage).image.name} ls /#{name}.txt")
      return true if res.exitstatus.zero?
      return false if res.exitstatus == 2
      res.error!
    end
  end
end<|MERGE_RESOLUTION|>--- conflicted
+++ resolved
@@ -52,7 +52,10 @@
           _builder: :chef,
           _home_path: testproject_path.to_s,
           _chef: { _modules: %w(mdapp-test mdapp-test2) }
-        ).tap { |config| config[:_docker][:_from] = os.to_sym }
+        ).tap { |config|
+          config[:_docker][:_from] = os.to_sym
+          config[:_docker][:_from_cache_version] = CACHE_VERSION
+        }
       end
     end # context
   end # each
@@ -73,19 +76,6 @@
     end
   end
 
-<<<<<<< HEAD
-=======
-  def config
-    @config ||= default_config.merge(
-      _builder: :chef,
-      _home_path: testproject_path.to_s,
-      _chef: { _modules: %w(mdapp-test mdapp-test2) }
-    ).tap { |config|
-      config[:_docker][:_from_cache_version] = CACHE_VERSION
-    }
-  end
-
->>>>>>> f04bd94a
   def project_path
     @project_path ||= Pathname("/tmp/dapp-test-#{CACHE_VERSION}")
   end
