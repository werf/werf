package werf

import (
	"context"
	"encoding/json"
	"fmt"
	"os"
	"os/user"
	"path/filepath"
	"strings"
	"sync"
	"time"

	. "github.com/onsi/gomega"

	"github.com/werf/3p-helm/pkg/release"
	"github.com/werf/werf/v2/pkg/build"
	iutils "github.com/werf/werf/v2/test/pkg/utils"
)

func NewProject(werfBinPath, gitRepoPath string) *Project {
	return &Project{
		WerfBinPath: werfBinPath,
		GitRepoPath: gitRepoPath,
	}
}

type Project struct {
	GitRepoPath string
	WerfBinPath string

	namespace string
	release   string
	mu        sync.Mutex
}

type CommonOptions struct {
	ShouldFail bool
	ExtraArgs  []string

	CancelOnOutput        string
	CancelOnOutputTimeout time.Duration
}

type BuildOptions struct {
	CommonOptions
}

type BuildWithReportOptions struct {
	CommonOptions
}

type ConvergeOptions struct {
	CommonOptions
}

type ConvergeWithReportOptions struct {
	CommonOptions
}

type BundlePublishOptions struct {
	CommonOptions
}

type BundlePublishWithReportOptions struct {
	CommonOptions
}

type BundleApplyOptions struct {
	CommonOptions
}

type BundleApplyWithReportOptions struct {
	CommonOptions
}

type ExportOptions struct {
	CommonOptions
}

type CiEnvOptions struct {
	CommonOptions
}

type HostCleanupOptions struct {
	CommonOptions
}

type KubeRunOptions struct {
	CommonOptions
	Command []string
	Image   string
}

type KubeCtlOptions struct {
	CommonOptions
}

type StagesCopyOptions struct {
	CommonOptions
}

type runCommandOptions struct {
	ShouldFail bool
	Args       []string

	CancelOnOutput        string
	CancelOnOutputTimeout time.Duration
}

func (p *Project) Build(ctx context.Context, opts *BuildOptions) (combinedOut string) {
	if opts == nil {
		opts = &BuildOptions{}
	}

	args := append([]string{"build"}, opts.ExtraArgs...)
	outb := p.runCommand(ctx, runCommandOptions{Args: args, ShouldFail: opts.ShouldFail})

	return string(outb)
}

func (p *Project) BuildWithReport(ctx context.Context, buildReportPath string, opts *BuildWithReportOptions) (string, build.ImagesReport) {
	if opts == nil {
		opts = &BuildWithReportOptions{}
	}

	args := append([]string{"build", "--save-build-report", "--build-report-path", buildReportPath}, opts.ExtraArgs...)
	out := p.runCommand(ctx, runCommandOptions{Args: args, ShouldFail: opts.ShouldFail})

	buildReportRaw, err := os.ReadFile(buildReportPath)
	Expect(err).NotTo(HaveOccurred())

	var buildReport build.ImagesReport
	Expect(json.Unmarshal(buildReportRaw, &buildReport)).To(Succeed())

	return out, buildReport
}

func (p *Project) Converge(ctx context.Context, opts *ConvergeOptions) (combinedOut string) {
	if opts == nil {
		opts = &ConvergeOptions{}
	}

	args := append([]string{"converge"}, opts.ExtraArgs...)
	outb := p.runCommand(ctx, runCommandOptions{Args: args, ShouldFail: opts.ShouldFail})

	return string(outb)
}

func (p *Project) ConvergeWithReport(ctx context.Context, deployReportPath string, opts *ConvergeWithReportOptions) (combinedOut string, report release.DeployReport) {
	if opts == nil {
		opts = &ConvergeWithReportOptions{}
	}

	args := append([]string{"converge", "--save-deploy-report", "--deploy-report-path", deployReportPath}, opts.ExtraArgs...)
	out := p.runCommand(ctx, runCommandOptions{Args: args, ShouldFail: opts.ShouldFail})

	deployReportRaw, err := os.ReadFile(deployReportPath)
	Expect(err).NotTo(HaveOccurred())

	var deployReport release.DeployReport
	Expect(json.Unmarshal(deployReportRaw, &deployReport)).To(Succeed())

	return out, deployReport
}

func (p *Project) BundlePublish(ctx context.Context, opts *BundlePublishOptions) (combinedOut string) {
	if opts == nil {
		opts = &BundlePublishOptions{}
	}

	args := append([]string{"bundle", "publish"}, opts.ExtraArgs...)
	outb := p.runCommand(ctx, runCommandOptions{Args: args, ShouldFail: opts.ShouldFail})

	return string(outb)
}

func (p *Project) BundlePublishWithReport(ctx context.Context, buildReportPath string, opts *BundlePublishWithReportOptions) (string, build.ImagesReport) {
	if opts == nil {
		opts = &BundlePublishWithReportOptions{}
	}

	args := append([]string{"bundle", "publish", "--save-build-report", "--build-report-path", buildReportPath}, opts.ExtraArgs...)
	out := p.runCommand(ctx, runCommandOptions{Args: args, ShouldFail: opts.ShouldFail})

	buildReportRaw, err := os.ReadFile(buildReportPath)
	Expect(err).NotTo(HaveOccurred())

	var buildReport build.ImagesReport
	Expect(json.Unmarshal(buildReportRaw, &buildReport)).To(Succeed())

	return out, buildReport
}

func (p *Project) BundleApply(ctx context.Context, releaseName, namespace string, opts *BundleApplyOptions) (combinedOut string) {
	if opts == nil {
		opts = &BundleApplyOptions{}
	}

	args := append([]string{"bundle", "apply", "--release", releaseName, "--namespace", namespace}, opts.ExtraArgs...)
	outb := p.runCommand(ctx, runCommandOptions{Args: args, ShouldFail: opts.ShouldFail})

	return string(outb)
}

func (p *Project) BundleApplyWithReport(ctx context.Context, releaseName, namespace, deployReportPath string, opts *BundleApplyWithReportOptions) (string, release.DeployReport) {
	if opts == nil {
		opts = &BundleApplyWithReportOptions{}
	}

	args := append([]string{"bundle", "apply", "--release", releaseName, "--namespace", namespace, "--save-deploy-report", "--deploy-report-path", deployReportPath}, opts.ExtraArgs...)
	out := p.runCommand(ctx, runCommandOptions{Args: args, ShouldFail: opts.ShouldFail})

	deployReportRaw, err := os.ReadFile(deployReportPath)
	Expect(err).NotTo(HaveOccurred())

	var deployReport release.DeployReport
	Expect(json.Unmarshal(deployReportRaw, &deployReport)).To(Succeed())

	return out, deployReport
}

func (p *Project) KubeRun(ctx context.Context, opts *KubeRunOptions) string {
	if opts == nil {
		opts = &KubeRunOptions{}
	}

	args := append([]string{"kube-run"}, opts.ExtraArgs...)

	if opts.Image != "" {
		args = append(args, opts.Image)
	}

	if len(opts.Command) > 0 {
		args = append(args, "--")
		args = append(args, opts.Command...)
	}

	return p.runCommand(ctx, runCommandOptions{
		Args:                  args,
		ShouldFail:            opts.ShouldFail,
		CancelOnOutput:        opts.CancelOnOutput,
		CancelOnOutputTimeout: opts.CancelOnOutputTimeout,
	})
}

func (p *Project) KubeCtl(ctx context.Context, opts *KubeCtlOptions) string {
	if opts == nil {
		opts = &KubeCtlOptions{}
	}

	args := append([]string{"kubectl"}, opts.ExtraArgs...)

	return p.runCommand(ctx, runCommandOptions{Args: args, ShouldFail: opts.ShouldFail})
}

func (p *Project) Namespace(ctx context.Context) string {
	p.mu.Lock()
	defer p.mu.Unlock()

	if p.namespace == "" {
		p.namespace = strings.TrimSpace(p.runCommand(ctx, runCommandOptions{Args: []string{"helm", "get-namespace"}}))
	}

	return p.namespace
}

func (p *Project) Release(ctx context.Context) string {
	p.mu.Lock()
	defer p.mu.Unlock()

	if p.release == "" {
		p.release = strings.TrimSpace(p.runCommand(ctx, runCommandOptions{Args: []string{"helm", "get-release"}}))
	}

	return p.release
}

func (p *Project) CreateNamespace(ctx context.Context) {
	if getNsOut := p.KubeCtl(ctx, &KubeCtlOptions{
		CommonOptions: CommonOptions{
			ExtraArgs: []string{
				"get", "namespace", "--ignore-not-found", p.Namespace(ctx),
			},
		},
	}); getNsOut != "" {
		return
	}

	p.KubeCtl(ctx, &KubeCtlOptions{
		CommonOptions: CommonOptions{
			ExtraArgs: []string{
				"create", "namespace", p.Namespace(ctx),
			},
		},
	})
}

func (p *Project) CreateRegistryPullSecretFromDockerConfig(ctx context.Context) {
	user, err := user.Current()
	Expect(err).NotTo(HaveOccurred())

	p.KubeCtl(ctx, &KubeCtlOptions{
		CommonOptions: CommonOptions{
			ExtraArgs: []string{
				"create", "secret", "docker-registry", "registry", "-n", p.Namespace(ctx),
				"--from-file", fmt.Sprintf(".dockerconfigjson=%s", filepath.Join(user.HomeDir, ".docker", "config.json")),
			},
		},
	})
}

func (p *Project) runCommand(ctx context.Context, opts runCommandOptions) string {
	outb, _ := iutils.RunCommandWithOptions(ctx, p.GitRepoPath, p.WerfBinPath, opts.Args, iutils.RunCommandOptions{
		ShouldSucceed:         !opts.ShouldFail,
		CancelOnOutput:        opts.CancelOnOutput,
		CancelOnOutputTimeout: opts.CancelOnOutputTimeout,
	})
	return string(outb)
}

func (p *Project) Compose(ctx context.Context, opts *BuildOptions) (combinedOut string) {
	if opts == nil {
		opts = &BuildOptions{}
	}

	args := append([]string{"compose"}, opts.ExtraArgs...)
	outb := p.runCommand(ctx, runCommandOptions{Args: args, ShouldFail: opts.ShouldFail})

	return string(outb)
}

func (p *Project) Export(ctx context.Context, opts *ExportOptions) (combinedOut string) {
	if opts == nil {
		opts = &ExportOptions{}
	}
	args := append([]string{"export"}, opts.ExtraArgs...)
	outb := p.runCommand(ctx, runCommandOptions{Args: args, ShouldFail: opts.ShouldFail})

	return string(outb)
}

<<<<<<< HEAD
func (p *Project) StagesCopy(ctx context.Context, opts *StagesCopyOptions) (combinedOut string) {
	if opts == nil {
		opts = &StagesCopyOptions{}
	}

	args := append([]string{"stages", "copy"}, opts.ExtraArgs...)
=======
func (p *Project) CiEnv(ctx context.Context, opts *CiEnvOptions) (combinedOut string) {
	if opts == nil {
		opts = &CiEnvOptions{}
	}
	args := append([]string{"ci-env"}, opts.ExtraArgs...)
	outb := p.runCommand(ctx, runCommandOptions{Args: args, ShouldFail: opts.ShouldFail})

	return string(outb)
}

func (p *Project) HostCleanup(ctx context.Context, opts *HostCleanupOptions) (combinedOut string) {
	if opts == nil {
		opts = &HostCleanupOptions{}
	}
	args := append([]string{"host", "cleanup"}, opts.ExtraArgs...)
>>>>>>> 1ee58493
	outb := p.runCommand(ctx, runCommandOptions{Args: args, ShouldFail: opts.ShouldFail})

	return string(outb)
}<|MERGE_RESOLUTION|>--- conflicted
+++ resolved
@@ -96,10 +96,6 @@
 	CommonOptions
 }
 
-type StagesCopyOptions struct {
-	CommonOptions
-}
-
 type runCommandOptions struct {
 	ShouldFail bool
 	Args       []string
@@ -340,14 +336,6 @@
 	return string(outb)
 }
 
-<<<<<<< HEAD
-func (p *Project) StagesCopy(ctx context.Context, opts *StagesCopyOptions) (combinedOut string) {
-	if opts == nil {
-		opts = &StagesCopyOptions{}
-	}
-
-	args := append([]string{"stages", "copy"}, opts.ExtraArgs...)
-=======
 func (p *Project) CiEnv(ctx context.Context, opts *CiEnvOptions) (combinedOut string) {
 	if opts == nil {
 		opts = &CiEnvOptions{}
@@ -363,7 +351,6 @@
 		opts = &HostCleanupOptions{}
 	}
 	args := append([]string{"host", "cleanup"}, opts.ExtraArgs...)
->>>>>>> 1ee58493
 	outb := p.runCommand(ctx, runCommandOptions{Args: args, ShouldFail: opts.ShouldFail})
 
 	return string(outb)
