package storage

import (
	"context"
	"fmt"
	"strconv"
	"strings"

	"github.com/docker/docker/api/types"
	"github.com/docker/docker/api/types/filters"

	"github.com/werf/logboek"

	"github.com/werf/werf/pkg/container_runtime"
	"github.com/werf/werf/pkg/docker"
	"github.com/werf/werf/pkg/image"
	"github.com/werf/werf/pkg/util"
)

const (
	LocalStage_ImageRepoFormat = "%s"
	LocalStage_ImageFormat     = "%s:%s-%d"

	LocalImportMetadata_ImageNameFormat = "werf-import-metadata/%s"
	LocalImportMetadata_TagFormat       = "%s"

	LocalClientIDRecord_ImageNameFormat = "werf-client-id/%s"
	LocalClientIDRecord_ImageFormat     = "werf-client-id/%s:%s-%d"
)

const ImageDeletionFailedDueToUsedByContainerErrorTip = "Use --force option to remove all containers that are based on deleting werf docker images"

func IsImageDeletionFailedDueToUsingByContainerError(err error) bool {
	return strings.HasSuffix(err.Error(), ImageDeletionFailedDueToUsedByContainerErrorTip)
}

func getDigestAndUniqueIDFromLocalStageImageTag(repoStageImageTag string) (string, int64, error) {
	parts := strings.SplitN(repoStageImageTag, "-", 2)
	if uniqueID, err := image.ParseUniqueIDAsTimestamp(parts[1]); err != nil {
		return "", 0, fmt.Errorf("unable to parse unique id %s as timestamp: %s", parts[1], err)
	} else {
		return parts[0], uniqueID, nil
	}
}

type LocalDockerServerStagesStorage struct {
	// Local stages storage is compatible only with docker-server backed runtime
	LocalDockerServerRuntime *container_runtime.LocalDockerServerRuntime
}

func NewLocalDockerServerStagesStorage(localDockerServerRuntime *container_runtime.LocalDockerServerRuntime) *LocalDockerServerStagesStorage {
	return &LocalDockerServerStagesStorage{LocalDockerServerRuntime: localDockerServerRuntime}
}

func (storage *LocalDockerServerStagesStorage) ConstructStageImageName(projectName, digest string, uniqueID int64) string {
	return fmt.Sprintf(LocalStage_ImageFormat, projectName, digest, uniqueID)
}

func (storage *LocalDockerServerStagesStorage) GetStagesIDs(ctx context.Context, projectName string) ([]image.StageID, error) {
	filterSet := localStagesStorageFilterSetBase(projectName)
	images, err := docker.Images(ctx, types.ImageListOptions{Filters: filterSet})
	if err != nil {
		return nil, fmt.Errorf("unable to get docker images: %s", err)
	}

	return convertToStagesList(images)
}

func (storage *LocalDockerServerStagesStorage) DeleteStage(ctx context.Context, stageDescription *image.StageDescription, options DeleteImageOptions) error {
	return deleteRepoImageListInLocalDockerServerStagesStorage(ctx, stageDescription, options.RmiForce)
}

func (storage *LocalDockerServerStagesStorage) RejectStage(ctx context.Context, projectName, digest string, uniqueID int64) error {
	return nil
}

func (storage *LocalDockerServerStagesStorage) FilterStagesAndProcessRelatedData(ctx context.Context, stageDescriptions []*image.StageDescription, options FilterStagesAndProcessRelatedDataOptions) ([]*image.StageDescription, error) {
	return processRelatedContainers(ctx, stageDescriptions, processRelatedContainersOptions{
		skipUsedImages:           options.SkipUsedImage,
		rmContainersThatUseImage: options.RmContainersThatUseImage,
		rmForce:                  options.RmForce,
	})
}

func (storage *LocalDockerServerStagesStorage) CreateRepo(_ context.Context) error {
	return nil
}

func (storage *LocalDockerServerStagesStorage) DeleteRepo(_ context.Context) error {
	return nil
}

func (storage *LocalDockerServerStagesStorage) GetStageDescription(ctx context.Context, projectName, digest string, uniqueID int64) (*image.StageDescription, error) {
	stageImageName := storage.ConstructStageImageName(projectName, digest, uniqueID)

	if inspect, err := storage.LocalDockerServerRuntime.GetImageInspect(ctx, stageImageName); err != nil {
		return nil, fmt.Errorf("unable to get image %s inspect: %s", stageImageName, err)
	} else if inspect != nil {
		return &image.StageDescription{
			StageID: &image.StageID{Digest: digest, UniqueID: uniqueID},
			Info:    image.NewInfoFromInspect(stageImageName, inspect),
		}, nil
	} else {
		return nil, nil
	}
}

<<<<<<< HEAD
func (storage *LocalDockerServerStagesStorage) AddManagedImage(ctx context.Context, projectName, imageName string) error {
	logboek.Context(ctx).Debug().LogF("-- LocalDockerServerStagesStorage.AddManagedImage %s %s\n", projectName, imageName)

	if validateImageName(imageName) != nil {
		return nil
	}

	fullImageName := makeLocalManagedImageRecord(projectName, imageName)

	if exsts, err := docker.ImageExist(ctx, fullImageName); err != nil {
		return fmt.Errorf("unable to check existence of image %s: %s", fullImageName, err)
	} else if exsts {
		return nil
	}

	labels := map[string]string{image.WerfLabel: projectName}

	if err := docker.CreateImage(ctx, fullImageName, labels); err != nil {
		return fmt.Errorf("unable to create image %s: %s", fullImageName, err)
	}

=======
func (storage *LocalDockerServerStagesStorage) AddManagedImage(_ context.Context, _, _ string) error {
>>>>>>> d0eb7c59
	return nil
}

func (storage *LocalDockerServerStagesStorage) RmManagedImage(_ context.Context, _, _ string) error {
	return nil
}

func (storage *LocalDockerServerStagesStorage) GetManagedImages(_ context.Context, _ string) ([]string, error) {
	return []string{}, nil
}

func (storage *LocalDockerServerStagesStorage) GetStagesIDsByDigest(ctx context.Context, projectName, digest string) ([]image.StageID, error) {
	filterSet := filters.NewArgs()
	filterSet.Add("reference", fmt.Sprintf(LocalStage_ImageRepoFormat, projectName))
	// NOTE digest already depends on build-cache-version
	filterSet.Add("label", fmt.Sprintf("%s=%s", image.WerfStageDigestLabel, digest))

	images, err := docker.Images(ctx, types.ImageListOptions{Filters: filterSet})
	if err != nil {
		return nil, fmt.Errorf("unable to get docker images: %s", err)
	}

	return convertToStagesList(images)
}

func (storage *LocalDockerServerStagesStorage) ShouldFetchImage(_ context.Context, _ container_runtime.Image) (bool, error) {
	return false, nil
}

func (storage *LocalDockerServerStagesStorage) FetchImage(_ context.Context, _ container_runtime.Image) error {
	return nil
}

func (storage *LocalDockerServerStagesStorage) StoreImage(ctx context.Context, img container_runtime.Image) error {
	return storage.LocalDockerServerRuntime.TagImageByName(ctx, img)
}

<<<<<<< HEAD
func (storage *LocalDockerServerStagesStorage) PutImageMetadata(ctx context.Context, projectName, imageName, commit, stageID string) error {
	logboek.Context(ctx).Debug().LogF("-- LocalDockerServerStagesStorage.PutImageMetadata %s %s %s %s\n", projectName, imageName, commit, stageID)

	fullImageName := makeLocalImageMetadataName(projectName, imageName, commit, stageID)
	logboek.Context(ctx).Debug().LogF("-- LocalDockerServerStagesStorage.PutImageMetadata full image name: %s\n", fullImageName)

	if exists, err := docker.ImageExist(ctx, fullImageName); err != nil {
		return fmt.Errorf("unable to check existence of image %q: %s", fullImageName, err)
	} else if exists {
		return nil
	}

	labels := map[string]string{image.WerfLabel: projectName}

	if err := docker.CreateImage(ctx, fullImageName, labels); err != nil {
		return fmt.Errorf("unable to create image %q: %s", fullImageName, err)
	}

	logboek.Context(ctx).Info().LogF("Put image %s commit %s stage ID %s\n", imageName, commit, stageID)

=======
func (storage *LocalDockerServerStagesStorage) PutImageMetadata(_ context.Context, _, _, _, _ string) error {
>>>>>>> d0eb7c59
	return nil
}

func (storage *LocalDockerServerStagesStorage) RmImageMetadata(_ context.Context, _, _, _, _ string) error {
	return nil
}

func (storage *LocalDockerServerStagesStorage) selectFullImageMetadataName(_ context.Context, _, _, _, _ string) (string, error) {
	return "", nil
}

func (storage *LocalDockerServerStagesStorage) IsImageMetadataExist(_ context.Context, _, _, _, _ string) (bool, error) {
	return false, nil
}

func (storage *LocalDockerServerStagesStorage) GetAllAndGroupImageMetadataByImageName(_ context.Context, _ string, _ []string) (map[string]map[string][]string, map[string]map[string][]string, error) {
	return map[string]map[string][]string{}, map[string]map[string][]string{}, nil
}

func (storage *LocalDockerServerStagesStorage) GetImportMetadata(ctx context.Context, projectName, id string) (*ImportMetadata, error) {
	logboek.Context(ctx).Debug().LogF("-- LocalDockerServerStagesStorage.GetImportMetadata %s %s\n", projectName, id)

	fullImageName := makeLocalImportMetadataName(projectName, id)
	logboek.Context(ctx).Debug().LogF("-- LocalDockerServerStagesStorage.GetImportMetadata full image name: %s\n", fullImageName)

	if inspect, err := storage.LocalDockerServerRuntime.GetImageInspect(ctx, fullImageName); err != nil {
		return nil, fmt.Errorf("unable to get image %s inspect: %s", fullImageName, err)
	} else if inspect != nil {
		return newImportMetadataFromLabels(inspect.Config.Labels), nil
	} else {
		return nil, nil
	}
}

func (storage *LocalDockerServerStagesStorage) PutImportMetadata(ctx context.Context, projectName string, metadata *ImportMetadata) error {
	logboek.Context(ctx).Debug().LogF("-- LocalDockerServerStagesStorage.PutImportMetadata %s %v\n", projectName, metadata)

	fullImageName := makeLocalImportMetadataName(projectName, metadata.ImportSourceID)
	logboek.Context(ctx).Debug().LogF("-- LocalDockerServerStagesStorage.PutImportMetadata full image name: %s\n", fullImageName)

	if exists, err := docker.ImageExist(ctx, fullImageName); err != nil {
		return fmt.Errorf("unable to check existence of image %q: %s", fullImageName, err)
	} else if exists {
		return nil
	}

	labels := metadata.ToLabels()
	labels[image.WerfLabel] = projectName

	if err := docker.CreateImage(ctx, fullImageName, labels); err != nil {
		return fmt.Errorf("unable to create image %q: %s", fullImageName, err)
	}

	return nil
}

func (storage *LocalDockerServerStagesStorage) RmImportMetadata(ctx context.Context, projectName, id string) error {
	logboek.Context(ctx).Debug().LogF("-- LocalDockerServerStagesStorage.RmImportMetadata %s %s\n", projectName, id)

	fullImageName := makeLocalImportMetadataName(projectName, id)
	logboek.Context(ctx).Debug().LogF("-- LocalDockerServerStagesStorage.RmImportMetadata full image name: %s\n", fullImageName)

	if exists, err := docker.ImageExist(ctx, fullImageName); err != nil {
		return fmt.Errorf("unable to check existence of image %s: %s", fullImageName, err)
	} else if !exists {
		return nil
	}

	if err := docker.CliRmi(ctx, "--force", fullImageName); err != nil {
		return fmt.Errorf("unable to remove image %s: %s", fullImageName, err)
	}

	return nil
}

func (storage *LocalDockerServerStagesStorage) GetImportMetadataIDs(ctx context.Context, projectName string) ([]string, error) {
	logboek.Context(ctx).Debug().LogF("-- LocalDockerServerStagesStorage.GetImportMetadataIDs %s\n", projectName)

	filterSet := filters.NewArgs()
	filterSet.Add("reference", fmt.Sprintf(LocalImportMetadata_ImageNameFormat, projectName))

	images, err := docker.Images(ctx, types.ImageListOptions{Filters: filterSet})
	if err != nil {
		return nil, fmt.Errorf("unable to get docker images: %s", err)
	}

	var tags []string
	for _, img := range images {
		for _, repoTag := range img.RepoTags {
			_, tag := image.ParseRepositoryAndTag(repoTag)
			tags = append(tags, tag)
		}
	}

	return tags, nil
}

func makeLocalImportMetadataName(projectName, importSourceID string) string {
	return strings.Join(
		[]string{
			fmt.Sprintf(LocalImportMetadata_ImageNameFormat, projectName),
			fmt.Sprintf(LocalImportMetadata_TagFormat, importSourceID),
		}, ":",
	)
}

func (storage *LocalDockerServerStagesStorage) String() string {
	return LocalStorageAddress
}

func (storage *LocalDockerServerStagesStorage) Address() string {
	return LocalStorageAddress
}

func (storage *LocalDockerServerStagesStorage) GetClientIDRecords(ctx context.Context, projectName string) ([]*ClientIDRecord, error) {
	logboek.Context(ctx).Debug().LogF("-- LocalDockerServerStagesStorage.GetClientID for project %s\n", projectName)

	filterSet := filters.NewArgs()
	filterSet.Add("reference", fmt.Sprintf(LocalClientIDRecord_ImageNameFormat, projectName))

	images, err := docker.Images(ctx, types.ImageListOptions{Filters: filterSet})
	if err != nil {
		return nil, fmt.Errorf("unable to get docker images: %s", err)
	}

	var res []*ClientIDRecord
	for _, img := range images {
		for _, repoTag := range img.RepoTags {
			_, tag := image.ParseRepositoryAndTag(repoTag)

			tagParts := strings.SplitN(util.Reverse(tag), "-", 2)
			if len(tagParts) != 2 {
				continue
			}

			clientID, timestampMillisecStr := util.Reverse(tagParts[1]), util.Reverse(tagParts[0])

			timestampMillisec, err := strconv.ParseInt(timestampMillisecStr, 10, 64)
			if err != nil {
				continue
			}

			rec := &ClientIDRecord{ClientID: clientID, TimestampMillisec: timestampMillisec}
			res = append(res, rec)

			logboek.Context(ctx).Debug().LogF("-- LocalDockerServerStagesStorage.GetClientID got clientID record: %s\n", rec)
		}
	}

	return res, nil
}

func (storage *LocalDockerServerStagesStorage) PostClientIDRecord(ctx context.Context, projectName string, rec *ClientIDRecord) error {
	logboek.Context(ctx).Debug().LogF("-- LocalDockerServerStagesStorage.PostClientID %s for project %s\n", rec.ClientID, projectName)

	fullImageName := fmt.Sprintf(LocalClientIDRecord_ImageFormat, projectName, rec.ClientID, rec.TimestampMillisec)

	logboek.Context(ctx).Debug().LogF("-- LocalDockerServerStagesStorage.PostClientID full image name: %s\n", fullImageName)

	if exsts, err := docker.ImageExist(ctx, fullImageName); err != nil {
		return fmt.Errorf("unable to check existence of image %q: %s", fullImageName, err)
	} else if exsts {
		return nil
	}

	labels := map[string]string{image.WerfLabel: projectName}

	if err := docker.CreateImage(ctx, fullImageName, labels); err != nil {
		return fmt.Errorf("unable to create image %q: %s", fullImageName, err)
	}

	logboek.Context(ctx).Info().LogF("Posted new clientID %q for project %s\n", rec.ClientID, projectName)

	return nil
}

type processRelatedContainersOptions struct {
	skipUsedImages           bool
	rmContainersThatUseImage bool
	rmForce                  bool
}

func processRelatedContainers(ctx context.Context, stageDescriptionList []*image.StageDescription, options processRelatedContainersOptions) ([]*image.StageDescription, error) {
	filterSet := filters.NewArgs()
	for _, stageDescription := range stageDescriptionList {
		filterSet.Add("ancestor", stageDescription.Info.ID)
	}

	containerList, err := containerListByFilterSet(ctx, filterSet)
	if err != nil {
		return nil, err
	}

	var stageDescriptionListToExcept []*image.StageDescription
	var containerListToRemove []types.Container
	for _, container := range containerList {
		for _, stageDescription := range stageDescriptionList {
			imageInfo := stageDescription.Info

			if imageInfo.ID == container.ImageID {
				if options.skipUsedImages {
					logboek.Context(ctx).Default().LogFDetails("Skip image %s (used by container %s)\n", logImageName(imageInfo), logContainerName(container))
					stageDescriptionListToExcept = append(stageDescriptionListToExcept, stageDescription)
				} else if options.rmContainersThatUseImage {
					containerListToRemove = append(containerListToRemove, container)
				} else {
					return nil, fmt.Errorf("cannot remove image %s used by container %s\n%s", logImageName(imageInfo), logContainerName(container), ImageDeletionFailedDueToUsedByContainerErrorTip)
				}
			}
		}
	}

	if err := deleteContainers(ctx, containerListToRemove, options.rmForce); err != nil {
		return nil, err
	}

	return exceptStageDescriptionList(stageDescriptionList, stageDescriptionListToExcept...), nil
}

func containerListByFilterSet(ctx context.Context, filterSet filters.Args) ([]types.Container, error) {
	containersOptions := types.ContainerListOptions{}
	containersOptions.All = true
	containersOptions.Quiet = true
	containersOptions.Filters = filterSet

	return docker.Containers(ctx, containersOptions)
}

func deleteContainers(ctx context.Context, containers []types.Container, rmForce bool) error {
	for _, container := range containers {
		if err := docker.ContainerRemove(ctx, container.ID, types.ContainerRemoveOptions{Force: rmForce}); err != nil {
			return err
		}
	}

	return nil
}

func exceptStageDescriptionList(stageDescriptionList []*image.StageDescription, stageDescriptionListToExcept ...*image.StageDescription) []*image.StageDescription {
	var result []*image.StageDescription

loop:
	for _, sd1 := range stageDescriptionList {
		for _, sd2 := range stageDescriptionListToExcept {
			if sd2 == sd1 {
				continue loop
			}
		}

		result = append(result, sd1)
	}

	return result
}

func localStagesStorageFilterSetBase(projectName string) filters.Args {
	filterSet := filters.NewArgs()
	filterSet.Add("reference", fmt.Sprintf(LocalStage_ImageRepoFormat, projectName))
	filterSet.Add("label", fmt.Sprintf("%s=%s", image.WerfLabel, projectName))
	filterSet.Add("label", fmt.Sprintf("%s=%s", image.WerfCacheVersionLabel, image.BuildCacheVersion))
	return filterSet
}

func logImageName(image *image.Info) string {
	if image.Name == "<none>:<none>" {
		return image.ID
	} else {
		return image.Name
	}
}

func logContainerName(container types.Container) string {
	name := container.ID
	if len(container.Names) != 0 {
		name = container.Names[0]
	}

	return name
}

func convertToStagesList(imageSummaryList []types.ImageSummary) ([]image.StageID, error) {
	var stagesList []image.StageID

	for _, imageSummary := range imageSummaryList {
		repoTags := imageSummary.RepoTags
		if len(repoTags) == 0 {
			repoTags = append(repoTags, "<none>:<none>")
		}

		for _, repoTag := range repoTags {
			_, tag := image.ParseRepositoryAndTag(repoTag)

			if len(tag) != 70 || len(strings.Split(tag, "-")) != 2 { // 2604b86b2c7a1c6d19c62601aadb19e7d5c6bb8f17bc2bf26a390ea7-1611836746968
				continue
			}

			if digest, uniqueID, err := getDigestAndUniqueIDFromLocalStageImageTag(tag); err != nil {
				return nil, err
			} else {
				stagesList = append(stagesList, image.StageID{Digest: digest, UniqueID: uniqueID})
			}
		}
	}

	return stagesList, nil
}

func deleteRepoImageListInLocalDockerServerStagesStorage(ctx context.Context, stageDescription *image.StageDescription, rmiForce bool) error {
	var imageReferences []string
	imageInfo := stageDescription.Info

	if imageInfo.Name == "" {
		imageReferences = append(imageReferences, imageInfo.ID)
	} else {
		isDanglingImage := imageInfo.Name == "<none>:<none>"
		isTaglessImage := !isDanglingImage && imageInfo.Tag == "<none>"

		if isDanglingImage || isTaglessImage {
			imageReferences = append(imageReferences, imageInfo.ID)
		} else {
			imageReferences = append(imageReferences, imageInfo.Name)
		}
	}

	if err := imageReferencesRemove(ctx, imageReferences, rmiForce); err != nil {
		return err
	}

	return nil
}

func imageReferencesRemove(ctx context.Context, references []string, rmiForce bool) error {
	if len(references) == 0 {
		return nil
	}

	var args []string
	if rmiForce {
		args = append(args, "--force")
	}
	args = append(args, references...)

	if err := docker.CliRmi_LiveOutput(ctx, args...); err != nil {
		return err
	}

	return nil
}<|MERGE_RESOLUTION|>--- conflicted
+++ resolved
@@ -105,31 +105,7 @@
 	}
 }
 
-<<<<<<< HEAD
-func (storage *LocalDockerServerStagesStorage) AddManagedImage(ctx context.Context, projectName, imageName string) error {
-	logboek.Context(ctx).Debug().LogF("-- LocalDockerServerStagesStorage.AddManagedImage %s %s\n", projectName, imageName)
-
-	if validateImageName(imageName) != nil {
-		return nil
-	}
-
-	fullImageName := makeLocalManagedImageRecord(projectName, imageName)
-
-	if exsts, err := docker.ImageExist(ctx, fullImageName); err != nil {
-		return fmt.Errorf("unable to check existence of image %s: %s", fullImageName, err)
-	} else if exsts {
-		return nil
-	}
-
-	labels := map[string]string{image.WerfLabel: projectName}
-
-	if err := docker.CreateImage(ctx, fullImageName, labels); err != nil {
-		return fmt.Errorf("unable to create image %s: %s", fullImageName, err)
-	}
-
-=======
 func (storage *LocalDockerServerStagesStorage) AddManagedImage(_ context.Context, _, _ string) error {
->>>>>>> d0eb7c59
 	return nil
 }
 
@@ -167,30 +143,7 @@
 	return storage.LocalDockerServerRuntime.TagImageByName(ctx, img)
 }
 
-<<<<<<< HEAD
-func (storage *LocalDockerServerStagesStorage) PutImageMetadata(ctx context.Context, projectName, imageName, commit, stageID string) error {
-	logboek.Context(ctx).Debug().LogF("-- LocalDockerServerStagesStorage.PutImageMetadata %s %s %s %s\n", projectName, imageName, commit, stageID)
-
-	fullImageName := makeLocalImageMetadataName(projectName, imageName, commit, stageID)
-	logboek.Context(ctx).Debug().LogF("-- LocalDockerServerStagesStorage.PutImageMetadata full image name: %s\n", fullImageName)
-
-	if exists, err := docker.ImageExist(ctx, fullImageName); err != nil {
-		return fmt.Errorf("unable to check existence of image %q: %s", fullImageName, err)
-	} else if exists {
-		return nil
-	}
-
-	labels := map[string]string{image.WerfLabel: projectName}
-
-	if err := docker.CreateImage(ctx, fullImageName, labels); err != nil {
-		return fmt.Errorf("unable to create image %q: %s", fullImageName, err)
-	}
-
-	logboek.Context(ctx).Info().LogF("Put image %s commit %s stage ID %s\n", imageName, commit, stageID)
-
-=======
 func (storage *LocalDockerServerStagesStorage) PutImageMetadata(_ context.Context, _, _, _, _ string) error {
->>>>>>> d0eb7c59
 	return nil
 }
 
