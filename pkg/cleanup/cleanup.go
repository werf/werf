package cleanup

import (
	"fmt"
	"log"
	"os"
	"sort"
	"strconv"
	"strings"
	"time"

	"k8s.io/apimachinery/pkg/apis/meta/v1"

	"github.com/flant/kubedog/pkg/kube"

	"github.com/flant/werf/pkg/docker_registry"
	"github.com/flant/werf/pkg/image"
	"github.com/flant/werf/pkg/lock"
	"github.com/flant/werf/pkg/logger"
	"github.com/flant/werf/pkg/slug"
	"github.com/flant/werf/pkg/tag_strategy"
)

type ImagesCleanupPolicies struct {
	GitTagStrategyHasLimit bool // No limit by default!
	GitTagStrategyLimit    int64

	GitTagStrategyHasExpiryPeriod bool // No expiration by default!
	GitTagStrategyExpiryPeriod    time.Duration

	GitCommitStrategyHasLimit bool // No limit by default!
	GitCommitStrategyLimit    int64

	GitCommitStrategyHasExpiryPeriod bool // No expiration by default!
	GitCommitStrategyExpiryPeriod    time.Duration
}

type ImagesCleanupOptions struct {
	CommonRepoOptions CommonRepoOptions
	LocalGit          GitRepo
	WithoutKube       bool
	Policies          ImagesCleanupPolicies
}

type StagesCleanupOptions struct {
	CommonRepoOptions    CommonRepoOptions
	CommonProjectOptions CommonProjectOptions
}

type CleanupOptions struct {
	ImagesCleanupOptions ImagesCleanupOptions
	StagesCleanupOptions StagesCleanupOptions
}

func Cleanup(options CleanupOptions) error {
	if err := logger.LogServiceProcess("Running images cleanup", logger.LogProcessOptions{WithIndent: true}, func() error {
		return ImagesCleanup(options.ImagesCleanupOptions)
	}); err != nil {
		return err
	}

	if err := logger.LogServiceProcess("Running stages cleanup", logger.LogProcessOptions{WithIndent: true}, func() error {
		return StagesCleanup(options.StagesCleanupOptions)
	}); err != nil {
		return err
	}

	return nil
}

func ImagesCleanup(options ImagesCleanupOptions) error {
	err := lock.WithLock(options.CommonRepoOptions.ImagesRepo, lock.LockOptions{Timeout: time.Second * 600}, func() error {
		repoImages, err := repoImages(options.CommonRepoOptions)
		if err != nil {
			return err
		}

		if options.LocalGit != nil {
			if !options.WithoutKube {
				if err := logger.LogServiceProcess("Ignoring repo images that are being used in kubernetes", logger.LogProcessOptions{}, func() error {
					repoImages, err = exceptRepoImagesByWhitelist(repoImages)
					return err
				}); err != nil {
					return err
				}
			}

			repoImages, err = repoImagesCleanupByNonexistentGitPrimitive(repoImages, options)
			if err != nil {
				return err
			}

			repoImages, err = repoImagesCleanupByPolicies(repoImages, options)
			if err != nil {
				return err
			}
		}

		return nil
	})

	if err != nil {
		return err
	}

	return nil
}

func StagesCleanup(options StagesCleanupOptions) error {
	err := lock.WithLock(options.CommonRepoOptions.ImagesRepo, lock.LockOptions{Timeout: time.Second * 600}, func() error {
		repoImages, err := repoImages(options.CommonRepoOptions)
		if err != nil {
			return err
		}

		if options.CommonRepoOptions.StagesStorage == localStagesStorage {
			if err := projectImageStagesSyncByRepoImages(repoImages, options.CommonProjectOptions); err != nil {
				return err
			}
		} else {
			if err := repoImageStagesSyncByRepoImages(repoImages, options.CommonRepoOptions); err != nil {
				return err
			}
		}

		return nil
	})

	if err != nil {
		return err
	}

	return nil
}

func exceptRepoImagesByWhitelist(repoImages []docker_registry.RepoImage) ([]docker_registry.RepoImage, error) {
	var newRepoImages, exceptedRepoImages []docker_registry.RepoImage

	var deployedDockerImagesNames []string
	var err error
	if err := logger.LogServiceProcessInline("Getting deployed docker images", func() error {
		deployedDockerImagesNames, err = deployedDockerImages()
		if err != nil {
			return fmt.Errorf("cannot get deployed images: %s", err)
		}

		return nil
	}); err != nil {
		return nil, err
	}

Loop:
	for _, repoImage := range repoImages {
		imageName := fmt.Sprintf("%s:%s", repoImage.Repository, repoImage.Tag)
		for _, deployedDockerImageName := range deployedDockerImagesNames {
			if deployedDockerImageName == imageName {
				exceptedRepoImages = append(exceptedRepoImages, repoImage)
				continue Loop
			}
		}

		newRepoImages = append(newRepoImages, repoImage)
	}

	if len(exceptedRepoImages) != 0 {
		logger.LogServiceLn("Ignored repo images:")
		_ = logger.WithIndent(func() error {
			for _, exceptedRepoImage := range exceptedRepoImages {
				imageName := fmt.Sprintf("%s:%s", exceptedRepoImage.Repository, exceptedRepoImage.Tag)
				logger.LogLn(imageName)
			}

			return nil
		})
		logger.LogOptionalLn()
	}

	return newRepoImages, nil
}

func repoImagesCleanupByNonexistentGitPrimitive(repoImages []docker_registry.RepoImage, options ImagesCleanupOptions) ([]docker_registry.RepoImage, error) {
	var nonexistentGitTagRepoImages, nonexistentGitCommitRepoImages, nonexistentGitBranchRepoImages []docker_registry.RepoImage

	gitTags, err := options.LocalGit.TagsList()
	if err != nil {
		return nil, fmt.Errorf("cannot get local git tags list: %s", err)
	}

	gitBranches, err := options.LocalGit.RemoteBranchesList()
	if err != nil {
		return nil, fmt.Errorf("cannot get local git branches list: %s", err)
	}

Loop:
	for _, repoImage := range repoImages {
		labels, err := repoImageLabels(repoImage)
		if err != nil {
			return nil, err
		}

		strategy, ok := labels[image.WerfTagStrategyLabel]
		if !ok {
			continue
		}

		switch strategy {
		case string(tag_strategy.GitTag):
			if repoImageTagMatch(repoImage, gitTags...) {
				continue Loop
			} else {
				nonexistentGitTagRepoImages = append(nonexistentGitTagRepoImages, repoImage)
			}
		case string(tag_strategy.GitBranch):
			if repoImageTagMatch(repoImage, gitBranches...) {
				continue Loop
			} else {
				nonexistentGitBranchRepoImages = append(nonexistentGitBranchRepoImages, repoImage)
			}
		case string(tag_strategy.GitCommit):
			exist, err := options.LocalGit.IsCommitExists(repoImage.Tag)
			if err != nil {
				if strings.HasPrefix(err.Error(), "bad commit hash") {
					exist = false
				} else {
					return nil, err
				}
			}

			if !exist {
				nonexistentGitCommitRepoImages = append(nonexistentGitCommitRepoImages, repoImage)
			}
		}
	}

	if len(nonexistentGitTagRepoImages) != 0 {
		logger.LogServiceLn("Removed tags by nonexistent git-tag policy:")
		if err = logger.WithIndent(func() error {
			return repoImagesRemove(nonexistentGitTagRepoImages, options.CommonRepoOptions)
		}); err != nil {
			return nil, err
		}
		logger.LogOptionalLn()

		repoImages = exceptRepoImages(repoImages, nonexistentGitTagRepoImages...)
	}

	if len(nonexistentGitBranchRepoImages) != 0 {
		logger.LogServiceLn("Removed tags by nonexistent git-branch policy:")
		if err = logger.WithIndent(func() error {
			return repoImagesRemove(nonexistentGitBranchRepoImages, options.CommonRepoOptions)
		}); err != nil {
			return nil, err
		}
		logger.LogOptionalLn()

		repoImages = exceptRepoImages(repoImages, nonexistentGitBranchRepoImages...)
	}

	if len(nonexistentGitCommitRepoImages) != 0 {
		logger.LogServiceLn("Removed tags by nonexistent git-commit policy:")
		if err = logger.WithIndent(func() error {
			return repoImagesRemove(nonexistentGitCommitRepoImages, options.CommonRepoOptions)
		}); err != nil {
			return nil, err
		}
		logger.LogOptionalLn()

		repoImages = exceptRepoImages(repoImages, nonexistentGitCommitRepoImages...)
	}

	return repoImages, nil
}

func repoImageTagMatch(repoImage docker_registry.RepoImage, matches ...string) bool {
	for _, match := range matches {
		if repoImage.Tag == slug.DockerTag(match) {
			return true
		}
	}

	return false
}

func repoImagesCleanupByPolicies(repoImages []docker_registry.RepoImage, options ImagesCleanupOptions) ([]docker_registry.RepoImage, error) {
	var repoImagesWithGitTagScheme, repoImagesWithGitCommitScheme []docker_registry.RepoImage

	for _, repoImage := range repoImages {
		labels, err := repoImageLabels(repoImage)
		if err != nil {
			return nil, err
		}

		strategy, ok := labels[image.WerfTagStrategyLabel]
		if !ok {
			continue
		}

		switch strategy {
		case string(tag_strategy.GitTag):
			repoImagesWithGitTagScheme = append(repoImagesWithGitTagScheme, repoImage)
		case string(tag_strategy.GitCommit):
			repoImagesWithGitCommitScheme = append(repoImagesWithGitCommitScheme, repoImage)
		}
	}

	cleanupByPolicyOptions := repoImagesCleanupByPolicyOptions{
		hasLimit:          options.Policies.GitTagStrategyHasLimit,
		limit:             options.Policies.GitTagStrategyLimit,
		hasExpiryPeriod:   options.Policies.GitTagStrategyHasExpiryPeriod,
		expiryPeriod:      options.Policies.GitTagStrategyExpiryPeriod,
		gitPrimitive:      "tag",
		commonRepoOptions: options.CommonRepoOptions,
	}

	var err error
	repoImages, err = repoImagesCleanupByPolicy(repoImages, repoImagesWithGitTagScheme, cleanupByPolicyOptions)
	if err != nil {
		return nil, err
	}

	cleanupByPolicyOptions = repoImagesCleanupByPolicyOptions{
		hasLimit:          options.Policies.GitCommitStrategyHasLimit,
		limit:             options.Policies.GitCommitStrategyLimit,
		hasExpiryPeriod:   options.Policies.GitCommitStrategyHasExpiryPeriod,
		expiryPeriod:      options.Policies.GitCommitStrategyExpiryPeriod,
		gitPrimitive:      "commit",
		commonRepoOptions: options.CommonRepoOptions,
	}

	repoImages, err = repoImagesCleanupByPolicy(repoImages, repoImagesWithGitCommitScheme, cleanupByPolicyOptions)
	if err != nil {
		return nil, err
	}

	return repoImages, nil
}

func policyValue(envKey string, defaultValue int64) int64 {
	envValue := os.Getenv(envKey)
	if envValue != "" {
		value, err := strconv.ParseInt(envValue, 10, 64)
		if err != nil {
			logger.LogErrorF("WARNING: '%s' value '%s' is ignored (using default value '%s'\n", envKey, envValue, defaultValue)
		} else {
			return value
		}
	}

	return defaultValue
}

type repoImagesCleanupByPolicyOptions struct {
	hasLimit        bool
	limit           int64
	hasExpiryPeriod bool
	expiryPeriod    time.Duration

	gitPrimitive      string
	commonRepoOptions CommonRepoOptions
}

func repoImagesCleanupByPolicy(repoImages, repoImagesWithScheme []docker_registry.RepoImage, options repoImagesCleanupByPolicyOptions) ([]docker_registry.RepoImage, error) {
	repoImagesByRepository := make(map[string][]docker_registry.RepoImage)

	for _, repoImageWithScheme := range repoImagesWithScheme {
		if _, ok := repoImagesByRepository[repoImageWithScheme.Repository]; !ok {
			repoImagesByRepository[repoImageWithScheme.Repository] = []docker_registry.RepoImage{}
		}

		repoImagesByRepository[repoImageWithScheme.Repository] = append(repoImagesByRepository[repoImageWithScheme.Repository], repoImageWithScheme)
	}

	var expiryTime time.Time
	if options.hasExpiryPeriod {
		expiryTime = time.Now().Add(time.Duration(-options.expiryPeriod))
	}

	for repository, repositoryRepoImages := range repoImagesByRepository {
		sort.Slice(repositoryRepoImages, func(i, j int) bool {
			iCreated, err := repoImageCreated(repositoryRepoImages[i])
			if err != nil {
				log.Fatal(err)
			}

			jCreated, err := repoImageCreated(repositoryRepoImages[j])
			if err != nil {
				log.Fatal(err)
			}

			return iCreated.Before(jCreated)
		})

		var notExpiredRepoImages, expiredRepoImages []docker_registry.RepoImage
		for _, repositoryRepoImage := range repositoryRepoImages {
			created, err := repoImageCreated(repositoryRepoImage)
			if err != nil {
				return nil, err
			}

			if options.hasExpiryPeriod && created.Before(expiryTime) {
				expiredRepoImages = append(expiredRepoImages, repositoryRepoImage)
			} else {
				notExpiredRepoImages = append(notExpiredRepoImages, repositoryRepoImage)
			}
		}

		if len(expiredRepoImages) != 0 {
			logger.LogServiceF("Removed repository %s tags by git-%s date policy (created before %s):\n", repository, options.gitPrimitive, expiryTime.String())
			if err := logger.WithIndent(func() error {
				return repoImagesRemove(expiredRepoImages, options.commonRepoOptions)
			}); err != nil {
				return nil, err
			}
			logger.LogOptionalLn()

			repoImages = exceptRepoImages(repoImages, expiredRepoImages...)
		}

<<<<<<< HEAD
		if options.expiryLimit > 0 && int64(len(notExpiredRepoImages)) > options.expiryLimit {
			logger.LogServiceF("Removed repository %s tags by git-%s limit policy (> %d):\n", repository, options.gitPrimitive, options.expiryLimit)
			if err := logger.WithIndent(func() error {
				return repoImagesRemove(notExpiredRepoImages[options.expiryLimit:], options.commonRepoOptions)
			}); err != nil {
				return nil, err
			}
			logger.LogOptionalLn()

			repoImages = exceptRepoImages(repoImages, notExpiredRepoImages[options.expiryLimit:]...)
=======
		if options.hasLimit && int64(len(notExpiredRepoImages)) > options.limit {
			fmt.Fprintf(logger.GetOutStream(), "%s: git %s limit policy (> %d)\n", repository, options.gitPrimitive, options.limit)
			if err := repoImagesRemove(notExpiredRepoImages[options.limit:], options.commonRepoOptions); err != nil {
				return nil, err
			}
			fmt.Fprintln(logger.GetOutStream())
			repoImages = exceptRepoImages(repoImages, notExpiredRepoImages[options.limit:]...)
>>>>>>> d726838e
		}
	}

	return repoImages, nil
}

func deployedDockerImages() ([]string, error) {
	var deployedDockerImages []string

	images, err := getPodsImages()
	if err != nil {
		return nil, fmt.Errorf("cannot get Pods images: %s", err)
	}

	deployedDockerImages = append(deployedDockerImages, images...)

	images, err = getReplicationControllersImages()
	if err != nil {
		return nil, fmt.Errorf("cannot get ReplicationControllers images: %s", err)
	}

	deployedDockerImages = append(deployedDockerImages, images...)

	images, err = getDeploymentsImages()
	if err != nil {
		return nil, fmt.Errorf("cannot get Deployments images: %s", err)
	}

	deployedDockerImages = append(deployedDockerImages, images...)

	images, err = getStatefulSetsImages()
	if err != nil {
		return nil, fmt.Errorf("cannot get StatefulSets images: %s", err)
	}

	deployedDockerImages = append(deployedDockerImages, images...)

	images, err = getDaemonSetsImages()
	if err != nil {
		return nil, fmt.Errorf("cannot get DaemonSets images: %s", err)
	}

	deployedDockerImages = append(deployedDockerImages, images...)

	images, err = getReplicaSetsImages()
	if err != nil {
		return nil, fmt.Errorf("cannot get ReplicaSets images: %s", err)
	}

	deployedDockerImages = append(deployedDockerImages, images...)

	images, err = getCronJobsImages()
	if err != nil {
		return nil, fmt.Errorf("cannot get CronJobs images: %s", err)
	}

	deployedDockerImages = append(deployedDockerImages, images...)

	images, err = getJobsImages()
	if err != nil {
		return nil, fmt.Errorf("cannot get Jobs images: %s", err)
	}

	deployedDockerImages = append(deployedDockerImages, images...)

	return deployedDockerImages, nil
}

func getPodsImages() ([]string, error) {
	var images []string
	list, err := kube.Kubernetes.CoreV1().Pods("").List(v1.ListOptions{})
	if err != nil {
		return nil, err
	}

	for _, pod := range list.Items {
		for _, container := range pod.Spec.Containers {
			images = append(images, container.Image)
		}
	}

	return images, nil
}

func getReplicationControllersImages() ([]string, error) {
	var images []string
	list, err := kube.Kubernetes.CoreV1().ReplicationControllers("").List(v1.ListOptions{})
	if err != nil {
		return nil, err
	}

	for _, replicationController := range list.Items {
		for _, container := range replicationController.Spec.Template.Spec.Containers {
			images = append(images, container.Image)
		}
	}

	return images, nil
}

func getDeploymentsImages() ([]string, error) {
	var images []string
	list, err := kube.Kubernetes.AppsV1beta1().Deployments("").List(v1.ListOptions{})
	if err != nil {
		return nil, err
	}

	for _, deployment := range list.Items {
		for _, container := range deployment.Spec.Template.Spec.Containers {
			images = append(images, container.Image)
		}
	}

	return images, nil
}

func getStatefulSetsImages() ([]string, error) {
	var images []string
	list, err := kube.Kubernetes.AppsV1beta1().StatefulSets("").List(v1.ListOptions{})
	if err != nil {
		return nil, err
	}

	for _, statefulSet := range list.Items {
		for _, container := range statefulSet.Spec.Template.Spec.Containers {
			images = append(images, container.Image)
		}
	}

	return images, nil
}

func getDaemonSetsImages() ([]string, error) {
	var images []string
	list, err := kube.Kubernetes.ExtensionsV1beta1().DaemonSets("").List(v1.ListOptions{})
	if err != nil {
		return nil, err
	}

	for _, daemonSets := range list.Items {
		for _, container := range daemonSets.Spec.Template.Spec.Containers {
			images = append(images, container.Image)
		}
	}

	return images, nil
}

func getReplicaSetsImages() ([]string, error) {
	var images []string
	list, err := kube.Kubernetes.ExtensionsV1beta1().ReplicaSets("").List(v1.ListOptions{})
	if err != nil {
		return nil, err
	}

	for _, replicaSet := range list.Items {
		for _, container := range replicaSet.Spec.Template.Spec.Containers {
			images = append(images, container.Image)
		}
	}

	return images, nil
}

func getCronJobsImages() ([]string, error) {
	var images []string
	list, err := kube.Kubernetes.BatchV1beta1().CronJobs("").List(v1.ListOptions{})
	if err != nil {
		return nil, err
	}

	for _, cronJob := range list.Items {
		for _, container := range cronJob.Spec.JobTemplate.Spec.Template.Spec.Containers {
			images = append(images, container.Image)
		}
	}

	return images, nil
}

func getJobsImages() ([]string, error) {
	var images []string
	list, err := kube.Kubernetes.BatchV1().Jobs("").List(v1.ListOptions{})
	if err != nil {
		return nil, err
	}

	for _, job := range list.Items {
		for _, container := range job.Spec.Template.Spec.Containers {
			images = append(images, container.Image)
		}
	}

	return images, nil
}<|MERGE_RESOLUTION|>--- conflicted
+++ resolved
@@ -416,26 +416,16 @@
 			repoImages = exceptRepoImages(repoImages, expiredRepoImages...)
 		}
 
-<<<<<<< HEAD
-		if options.expiryLimit > 0 && int64(len(notExpiredRepoImages)) > options.expiryLimit {
-			logger.LogServiceF("Removed repository %s tags by git-%s limit policy (> %d):\n", repository, options.gitPrimitive, options.expiryLimit)
+		if options.hasLimit && int64(len(notExpiredRepoImages)) > options.limit {
+			logger.LogServiceF("Removed repository %s tags by git-%s limit policy (> %d):\n", repository, options.gitPrimitive, options.limit)
 			if err := logger.WithIndent(func() error {
-				return repoImagesRemove(notExpiredRepoImages[options.expiryLimit:], options.commonRepoOptions)
+				return repoImagesRemove(notExpiredRepoImages[options.limit:], options.commonRepoOptions)
 			}); err != nil {
 				return nil, err
 			}
 			logger.LogOptionalLn()
 
-			repoImages = exceptRepoImages(repoImages, notExpiredRepoImages[options.expiryLimit:]...)
-=======
-		if options.hasLimit && int64(len(notExpiredRepoImages)) > options.limit {
-			fmt.Fprintf(logger.GetOutStream(), "%s: git %s limit policy (> %d)\n", repository, options.gitPrimitive, options.limit)
-			if err := repoImagesRemove(notExpiredRepoImages[options.limit:], options.commonRepoOptions); err != nil {
-				return nil, err
-			}
-			fmt.Fprintln(logger.GetOutStream())
 			repoImages = exceptRepoImages(repoImages, notExpiredRepoImages[options.limit:]...)
->>>>>>> d726838e
 		}
 	}
 
