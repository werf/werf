package tmp_manager

import (
	"context"
	"errors"
	"fmt"
	"io/fs"
	"os"
	"path/filepath"
	"slices"

	"github.com/werf/logboek"
)

<<<<<<< HEAD
var ErrPathRemoval = errors.New("path removal")
=======
var (
	ErrPathRemoval = errors.New("path removal")

	timeSince = time.Since // for stubbing in tests
)
>>>>>>> 555e4aa0

func ShouldRunAutoGC() (bool, error) {
	projectDirsToRemove, pathsToRemove, err := collectPaths()
	if err != nil {
		return false, fmt.Errorf("collect paths: %w", err)
	}
	return len(projectDirsToRemove) > 0 || len(pathsToRemove) > 0, nil
}

func RunGC(ctx context.Context, dryRun bool) error {
	projectDirsToRemove, pathsToRemove, err := collectPaths()
	if err != nil {
		return fmt.Errorf("collect paths: %w", err)
	}

	return runGCForPaths(ctx, dryRun, slices.Concat(projectDirsToRemove, pathsToRemove))
}

func runGCForPaths(ctx context.Context, dryRun bool, paths []string) error {
	removeErrors := make([]error, 0, len(paths))

	for _, path := range paths {
		logboek.Context(ctx).Default().LogLn(path)

		if dryRun {
			continue
		}

		if err := os.RemoveAll(path); err != nil {
			removeErrors = append(removeErrors, errors.Join(ErrPathRemoval, err))
		}
	}

	return errors.Join(removeErrors...) // magic of errors.Join(): omit nil errors if they exist
}

func collectPaths() ([]string, []string, error) {
<<<<<<< HEAD
	pathsToList := []string{
		filepath.Join(getReleasedTmpDirs(), projectsServiceDir),
		filepath.Join(getCreatedTmpDirs(), projectsServiceDir),
		filepath.Join(getCreatedTmpDirs(), dockerConfigsServiceDir),
		filepath.Join(getCreatedTmpDirs(), kubeConfigsServiceDir),
		filepath.Join(getCreatedTmpDirs(), werfConfigRendersServiceDir),
		filepath.Join(getCreatedTmpDirs(), contextArchivesDir),
		getContextTmpDir(), // TODO: backward compatible cleaning (will be dropped in v3)
=======
	gcPathList := []gcPath{
		newGCPath(filepath.Join(getReleasedTmpDirs(), projectsServiceDir), 0),
		newGCPath(filepath.Join(getCreatedTmpDirs(), projectsServiceDir), 0),
		newGCPath(filepath.Join(getCreatedTmpDirs(), dockerConfigsServiceDir), time.Hour*6),
		newGCPath(filepath.Join(getCreatedTmpDirs(), kubeConfigsServiceDir), 0),
		newGCPath(filepath.Join(getCreatedTmpDirs(), werfConfigRendersServiceDir), 0),
		newGCPath(filepath.Join(getCreatedTmpDirs(), contextArchivesDir), 0),
		newGCPath(getContextTmpDir(), 0), // TODO: backward compatible cleaning (will be dropped in v3)
>>>>>>> 555e4aa0
	}

	dirSlices := make([][]string, 0, len(gcPathList))
	symlinkSlices := make([][]string, 0, len(gcPathList))

	for _, gcPathItem := range gcPathList {
		dirs, symlinks, err := listDirAndFollowSymlinks(gcPathItem.path, gcPathItem.keepingTime)
		if err != nil {
			return nil, nil, fmt.Errorf("list and filter path %v: %w", gcPathItem.path, err)
		}
		dirSlices = append(dirSlices, dirs)
		symlinkSlices = append(symlinkSlices, symlinks)
	}

	return slices.Concat(dirSlices...), slices.Concat(symlinkSlices...), nil
}

// listDirAndFollowSymlinks returns list of dirs and symlinks
func listDirAndFollowSymlinks(dir string, minFileAge time.Duration) ([]string, []string, error) {
	if _, err := os.Stat(dir); errors.Is(err, fs.ErrNotExist) {
		return nil, nil, nil
	} else if err != nil {
		return nil, nil, fmt.Errorf("stat %v dir: %w", dir, err)
	}

	dirEntries, err := os.ReadDir(dir)
	if err != nil {
		return nil, nil, fmt.Errorf("unable to read dir in %s: %w", dir, err)
	}

	listOfDirs := make([]string, 0, len(dirEntries))
	listOfSymlinks := make([]string, 0, len(dirEntries))

	for _, dirEntry := range dirEntries {
		info, err := dirEntry.Info()
		if err != nil {
			return nil, nil, fmt.Errorf("file info for %s: %w", dirEntry.Name(), err)
		}

		linkOrFilePath := filepath.Join(dir, dirEntry.Name())

		switch info.Mode().Type() {
		case os.ModeSymlink:
			listOfSymlinks = append(listOfSymlinks, linkOrFilePath)
		default:
			listOfDirs = append(listOfDirs, linkOrFilePath)
			// resolve only symlinks
			continue
		}

		filePath, err := os.Readlink(linkOrFilePath)
		if err != nil {
			return nil, nil, fmt.Errorf("read link %s: %w", linkOrFilePath, err)
		}
		if _, err = os.Stat(filePath); errors.Is(err, fs.ErrNotExist) {
			continue
		} else if err != nil {
			return nil, nil, fmt.Errorf("stat %v dir: %w", filePath, err)
		}

		listOfDirs = append(listOfDirs, filePath)
	}

	return slices.Clip(listOfDirs), slices.Clip(listOfSymlinks), nil
}

type gcPath struct {
	path        string
	keepingTime time.Duration
}

func newGCPath(path string, keepingTime time.Duration) gcPath {
	return gcPath{
		path:        path,
		keepingTime: keepingTime,
	}
}<|MERGE_RESOLUTION|>--- conflicted
+++ resolved
@@ -8,19 +8,16 @@
 	"os"
 	"path/filepath"
 	"slices"
+	"time"
 
 	"github.com/werf/logboek"
 )
 
-<<<<<<< HEAD
-var ErrPathRemoval = errors.New("path removal")
-=======
 var (
 	ErrPathRemoval = errors.New("path removal")
 
 	timeSince = time.Since // for stubbing in tests
 )
->>>>>>> 555e4aa0
 
 func ShouldRunAutoGC() (bool, error) {
 	projectDirsToRemove, pathsToRemove, err := collectPaths()
@@ -58,16 +55,6 @@
 }
 
 func collectPaths() ([]string, []string, error) {
-<<<<<<< HEAD
-	pathsToList := []string{
-		filepath.Join(getReleasedTmpDirs(), projectsServiceDir),
-		filepath.Join(getCreatedTmpDirs(), projectsServiceDir),
-		filepath.Join(getCreatedTmpDirs(), dockerConfigsServiceDir),
-		filepath.Join(getCreatedTmpDirs(), kubeConfigsServiceDir),
-		filepath.Join(getCreatedTmpDirs(), werfConfigRendersServiceDir),
-		filepath.Join(getCreatedTmpDirs(), contextArchivesDir),
-		getContextTmpDir(), // TODO: backward compatible cleaning (will be dropped in v3)
-=======
 	gcPathList := []gcPath{
 		newGCPath(filepath.Join(getReleasedTmpDirs(), projectsServiceDir), 0),
 		newGCPath(filepath.Join(getCreatedTmpDirs(), projectsServiceDir), 0),
@@ -76,7 +63,6 @@
 		newGCPath(filepath.Join(getCreatedTmpDirs(), werfConfigRendersServiceDir), 0),
 		newGCPath(filepath.Join(getCreatedTmpDirs(), contextArchivesDir), 0),
 		newGCPath(getContextTmpDir(), 0), // TODO: backward compatible cleaning (will be dropped in v3)
->>>>>>> 555e4aa0
 	}
 
 	dirSlices := make([][]string, 0, len(gcPathList))
@@ -114,6 +100,11 @@
 		info, err := dirEntry.Info()
 		if err != nil {
 			return nil, nil, fmt.Errorf("file info for %s: %w", dirEntry.Name(), err)
+		}
+
+		// filter out recent files
+		if timeSince(info.ModTime()) < minFileAge {
+			continue
 		}
 
 		linkOrFilePath := filepath.Join(dir, dirEntry.Name())
