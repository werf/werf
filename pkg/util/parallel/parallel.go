--- conflicted
+++ resolved
@@ -2,15 +2,9 @@
 
 import (
 	"context"
-<<<<<<< HEAD
-	"fmt"
-	"io"
-	"time"
-=======
 	"errors"
 	"fmt"
 	"strings"
->>>>>>> 555e4aa0
 
 	"golang.org/x/sync/errgroup"
 
@@ -42,36 +36,21 @@
 	// Determine number of workers and tasks per worker
 	numberOfWorkers, numberOfTasksPerWorker := calculateTasksDistribution(numberOfTasks, options.MaxNumberOfWorkers)
 
-<<<<<<< HEAD
-	workers := make([]*parallelWorker, 0, numberOfWorkers)
-=======
 	workers := make([]*Worker, 0, numberOfWorkers)
->>>>>>> 555e4aa0
 
 	defer func() {
 		for _, worker := range workers {
 			if err := worker.Close(); err != nil {
-<<<<<<< HEAD
-				logboek.Context(ctx).Warn().LogF("Failed to close worker %d: %s\n", worker.ID, err)
-			}
-			if err := worker.Cleanup(); err != nil {
-				logboek.Context(ctx).Warn().LogF("Failed to cleanup worker %d: %s\n", worker.ID, err)
-=======
 				logboek.Context(ctx).Warn().LogF("parallel: failed to close worker %d: %s\n", worker.ID, err)
 			}
 			if err := worker.Cleanup(); err != nil {
 				logboek.Context(ctx).Warn().LogF("parallel: failed to cleanup worker %d: %s\n", worker.ID, err)
->>>>>>> 555e4aa0
 			}
 		}
 	}()
 
 	for i := 0; i < numberOfWorkers; i++ {
-<<<<<<< HEAD
-		worker, err := newParallelWorker(i)
-=======
 		worker, err := NewWorker(i)
->>>>>>> 555e4aa0
 		if err != nil {
 			return fmt.Errorf("failed to create worker %d: %w", i, err)
 		}
@@ -89,29 +68,6 @@
 		}
 
 		g.Go(func() error {
-<<<<<<< HEAD
-			defer worker.HalfClose()
-
-			for workerTaskId := 0; workerTaskId < numberOfTasksPerWorker[worker.ID]; workerTaskId++ {
-				taskId := calculateTaskId(numberOfTasks, numberOfWorkers, worker.ID, workerTaskId)
-
-				logboek.Context(workerCtx).Debug().LogF("Running worker %d with context %p for task %d/%d (%d)\n", worker.ID, workerCtx, workerTaskId+1, numberOfTasksPerWorker[worker.ID], numberOfTasks)
-
-				// Use channel to be able to cancel task immediately
-				errCh := lo.Async(func() error {
-					return taskFunc(workerCtx, taskId)
-				})
-
-				select {
-				case <-workerCtx.Done():
-					return context.Cause(workerCtx)
-				// The taskFunc returns err or nil. On err we mark worker as failed.
-				// The returned error is captured (via errgroup).
-				case err = <-errCh:
-					if err != nil {
-						worker.Fail()
-						return err
-=======
 			defer func() {
 				if err = worker.HalfClose(); err != nil {
 					logboek.Context(ctx).Warn().LogF("parallel: failed to half-close worker %d: %s\n", worker.ID, err)
@@ -129,7 +85,6 @@
 
 					if err = taskFunc(workerCtx, taskId); err != nil {
 						return NewWorkerError(worker.ID, err)
->>>>>>> 555e4aa0
 					}
 				}
 			}
@@ -141,29 +96,6 @@
 	printer := NewPrinter(workers)
 
 	g.Go(func() error {
-<<<<<<< HEAD
-		return printEachWorkerOutput(groupCtx, workers)
-	})
-
-	return g.Wait()
-}
-
-func printEachWorkerOutput(ctx context.Context, workers []*parallelWorker) error {
-	for _, worker := range workers {
-		select {
-		case <-ctx.Done():
-			// If failed worker is found, print its output
-			for _, w := range workers {
-				if w.Failed() {
-					return printWorkerOutput(ctx, w)
-				}
-			}
-			// Otherwise, return the error from ctx
-			return context.Cause(ctx)
-		default:
-			if err := printWorkerOutput(ctx, worker); err != nil {
-				return err
-=======
 		return printer.Print(groupCtx)
 	})
 
@@ -186,36 +118,14 @@
 				if printer.Cur() != workerErr.ID {
 					printer.Swap(printer.Len()-1, workerErr.ID) // move filed worker to the end of the list
 				}
->>>>>>> 555e4aa0
 			}
 		}
 
 		err1 := printer.Print(context.WithoutCancel(ctx))
 
-<<<<<<< HEAD
-func printWorkerOutput(ctx context.Context, worker *parallelWorker) error {
-	var offset int64
-	var err error
-
-	for worker.Readable() {
-		if err = logboek.Context(ctx).Streams().DoErrorWithoutIndent(func() error {
-			offset, err = io.CopyBuffer(logboek.Context(ctx).OutStream(), worker, make([]byte, 1024))
-			return err
-		}); err != nil {
-			return fmt.Errorf("failed to copy output: %w", err)
-		}
-
-		if offset == 0 {
-			time.Sleep(time.Millisecond * 100)
-		}
-	}
-
-	logboek.Context(ctx).LogOptionalLn()
-=======
 		return errors.Join(err, err1)
 	}
 
->>>>>>> 555e4aa0
 	return nil
 }
 
