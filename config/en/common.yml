en:
  common:
    image:
      signature: "signature: %{signature}"
      info:
        date: "date: %{value}"
        size: "size: %{value} MB"
        difference: "difference: %{value} MB"
      commands: "commands:"
    process:
      artifact_copy: "copying artifact '%{name}'"
      artifact_building: "building artifact '%{name}'"
      git_artifact_loading: 'loading git_artifact'
      git_artifact_clone: "cloning remote git_artifact '%{name}'"
      git_artifact_fetch: "fetching remote git_artifact '%{name}'"
      chefdk_loading: 'loading chefdk'
      berks_vendor: 'berks_vendor'
    status:
      process:
        pushing: '[PUSHING]'
        building: '[BUILDING]'
        default: '[RUNNING]'
      success:
        default: '[OK]'
      failed:
        default: '[FAILED]'
    state:
      using_cache: '[USING CACHE]'
      not_present: '[NOT PRESENT]'
      build: '[BUILD]'
<<<<<<< HEAD
      empty: '[EMPTY]'
      push: '[PUSH]'
    introspect:
      stage: "Introspect stage '%{name}'"
=======
      push: '[PUSH]'
>>>>>>> fd08949a
<|MERGE_RESOLUTION|>--- conflicted
+++ resolved
@@ -28,11 +28,5 @@
       using_cache: '[USING CACHE]'
       not_present: '[NOT PRESENT]'
       build: '[BUILD]'
-<<<<<<< HEAD
       empty: '[EMPTY]'
-      push: '[PUSH]'
-    introspect:
-      stage: "Introspect stage '%{name}'"
-=======
-      push: '[PUSH]'
->>>>>>> fd08949a
+      push: '[PUSH]'