module github.com/werf/werf/v2

<<<<<<< HEAD
go 1.23.11
=======
go 1.23.1
>>>>>>> 555e4aa0

require (
	github.com/Masterminds/goutils v1.1.1
	github.com/Masterminds/semver v1.5.0
	github.com/Masterminds/sprig/v3 v3.2.3
	github.com/acarl005/stripansi v0.0.0-20180116102854-5a71ef0e047d
	github.com/alessio/shellescape v1.4.2
	github.com/aws/aws-sdk-go-v2/config v1.27.18
	github.com/aws/aws-sdk-go-v2/service/ecr v1.36.2
	github.com/bmatcuk/doublestar/v4 v4.9.1
	github.com/cenkalti/backoff/v5 v5.0.1
	github.com/containerd/containerd v1.7.14
	github.com/containers/buildah v1.35.1
	github.com/containers/common v0.58.1
	github.com/containers/image/v5 v5.30.0
	github.com/containers/storage v1.53.0
	github.com/deckarep/golang-set/v2 v2.6.0
	github.com/deckhouse/delivery-kit-sdk v1.0.1-0.20251022121655-0cbac8223333
	github.com/deislabs/oras v1.1.0
	github.com/djherbis/buffer v1.2.0
	github.com/djherbis/nio/v3 v3.0.1
	github.com/docker/buildx v0.13.0-rc2
	github.com/docker/cli v25.0.5+incompatible
	github.com/docker/distribution v2.8.3+incompatible
	github.com/docker/docker v25.0.5+incompatible
	github.com/docker/go-connections v0.5.0
	github.com/docker/go-units v0.5.0
	github.com/dustin/go-humanize v1.0.1
	github.com/fluxcd/flagger v1.36.1
	github.com/ghodss/yaml v1.0.1-0.20190212211648-25d852aebe32
	github.com/go-git/go-billy/v5 v5.6.2
	github.com/go-git/go-git/v5 v5.16.2
	github.com/go-openapi/spec v0.21.0
	github.com/go-openapi/strfmt v0.23.0
	github.com/go-openapi/validate v0.24.0
	github.com/google/go-containerregistry v0.20.1
	github.com/google/uuid v1.6.0
	github.com/gookit/color v1.5.4
	github.com/gosuri/uitable v0.0.4
	github.com/goware/urlx v0.3.2
	github.com/hofstadter-io/cinful v1.0.0
	github.com/mitchellh/copystructure v1.2.0
	github.com/moby/buildkit v0.13.1
	github.com/moby/patternmatcher v0.6.0
	github.com/onsi/ginkgo/v2 v2.20.1
	github.com/onsi/gomega v1.36.0
	github.com/opencontainers/go-digest v1.0.0
	github.com/opencontainers/image-spec v1.1.1
	github.com/opencontainers/runtime-spec v1.2.0
	github.com/otiai10/copy v1.14.0
	github.com/pkg/errors v0.9.1
	github.com/prashantv/gostub v1.1.0
	github.com/prometheus/procfs v0.13.0
	github.com/rodaine/table v1.1.1
	github.com/samber/lo v1.51.0
	github.com/sirupsen/logrus v1.9.3
	github.com/spf13/cobra v1.8.1
	github.com/spf13/pflag v1.0.5
	github.com/werf/3p-helm v0.0.0-20251113141050-17dd24e6c20b
	github.com/werf/3p-helm-for-werf-helm v0.0.0-20241217155820-089f92cd5c9d
	github.com/werf/common-go v0.0.0-20251113140850-a1a98e909e9b
	github.com/werf/copy-recurse v0.2.7
	github.com/werf/kubedog v0.13.1-0.20251110132552-6ffc5a117ada
	github.com/werf/kubedog-for-werf-helm v0.0.0-20241217155728-9d45c48b82b6
	github.com/werf/lockgate v0.1.1
	github.com/werf/logboek v0.6.1
	github.com/werf/nelm v1.17.3-0.20251124170054-f1c9a360aa17
	github.com/werf/nelm-for-werf-helm v0.0.0-20241217155925-b0e6734d1dbf
	go.opentelemetry.io/otel v1.34.0
	go.opentelemetry.io/otel/exporters/otlp/otlptrace v1.33.0
	go.opentelemetry.io/otel/exporters/otlp/otlptrace/otlptracehttp v1.33.0
	go.opentelemetry.io/otel/sdk v1.34.0
	go.opentelemetry.io/otel/trace v1.34.0
	go.uber.org/mock v0.5.0
	golang.org/x/crypto v0.40.0
	golang.org/x/net v0.41.0
	golang.org/x/sys v0.34.0
	gopkg.in/ini.v1 v1.67.0
	gopkg.in/oleiade/reflections.v1 v1.0.0
	gopkg.in/yaml.v2 v2.4.0
	gopkg.in/yaml.v3 v3.0.1
	k8s.io/api v0.29.3
	k8s.io/apimachinery v0.29.3
	k8s.io/cli-runtime v0.29.3
	k8s.io/client-go v0.29.3
	k8s.io/component-base v0.29.3
	k8s.io/klog v1.0.0
	k8s.io/klog/v2 v2.120.1
	k8s.io/kubectl v0.29.3
	k8s.io/utils v0.0.0-20251002143259-bc988d571ff4
	mvdan.cc/xurls v1.1.0
	sigs.k8s.io/yaml v1.4.0
)

require (
	github.com/Ladicle/tabwriter v1.0.0 // indirect
	github.com/PuerkitoBio/purell v1.1.1 // indirect
	github.com/PuerkitoBio/urlesc v0.0.0-20170810143723-de5bf2ad4578 // indirect
	github.com/alecthomas/chroma/v2 v2.15.0 // indirect
	github.com/cenkalti/backoff/v4 v4.3.0 // indirect
	github.com/chainguard-dev/git-urls v1.0.2 // indirect
	github.com/dlclark/regexp2 v1.11.5 // indirect
	github.com/go-jose/go-jose/v4 v4.0.5 // indirect
	github.com/go-task/slim-sprig/v3 v3.0.0 // indirect
	github.com/go-task/template v0.1.0 // indirect
	github.com/goccy/go-yaml v1.15.23 // indirect
	github.com/google/certificate-transparency-go v1.1.7 // indirect
	github.com/hashicorp/go-multierror v1.1.1 // indirect
	github.com/hashicorp/go-retryablehttp v0.7.7 // indirect
	github.com/hashicorp/go-rootcerts v1.0.2 // indirect
	github.com/hashicorp/go-secure-stdlib/parseutil v0.1.7 // indirect
	github.com/hashicorp/go-secure-stdlib/strutil v0.1.2 // indirect
	github.com/hashicorp/go-sockaddr v1.0.2 // indirect
	github.com/hashicorp/vault/api v1.20.0 // indirect
	github.com/joho/godotenv v1.5.1 // indirect
	github.com/klauspost/cpuid/v2 v2.2.7 // indirect
	github.com/mattn/go-zglob v0.0.6 // indirect
	github.com/mitchellh/hashstructure/v2 v2.0.2 // indirect
	github.com/moby/term v0.5.0 // indirect
	github.com/muesli/cancelreader v0.2.2 // indirect
	github.com/ohler55/ojg v1.26.7 // indirect
	github.com/radovskyb/watcher v1.0.7 // indirect
	github.com/ryanuber/go-glob v1.0.0 // indirect
	github.com/sajari/fuzzy v1.0.0 // indirect
	github.com/spaolacci/murmur3 v1.1.0 // indirect
	github.com/zeebo/xxh3 v1.0.2 // indirect
	go.opentelemetry.io/auto/sdk v1.1.0 // indirect
	golang.org/x/mod v0.25.0 // indirect
	mvdan.cc/sh/v3 v3.10.0 // indirect
	oras.land/oras-go v1.2.5 // indirect
)

require (
	dario.cat/mergo v1.0.0 // indirect
	github.com/AdaLogics/go-fuzz-headers v0.0.0-20230811130428-ced1acdcaa24 // indirect
	github.com/AdamKorcz/go-118-fuzz-build v0.0.0-20231105174938-2b5cbb29f3e2 // indirect
	github.com/Azure/go-ansiterm v0.0.0-20230124172434-306776ec8161 // indirect
	github.com/BurntSushi/toml v1.3.2 // indirect
	github.com/MakeNowJust/heredoc v1.0.0 // indirect
	github.com/Masterminds/semver/v3 v3.3.1 // indirect
	github.com/Masterminds/squirrel v1.5.4 // indirect
	github.com/Masterminds/vcs v1.13.3 // indirect
	github.com/Microsoft/go-winio v0.6.2 // indirect
	github.com/Microsoft/hcsshim v0.12.2 // indirect
	github.com/ProtonMail/go-crypto v1.1.6 // indirect
	github.com/Shopify/logrus-bugsnag v0.0.0-20230117174420-439a4b8ba167 // indirect
	github.com/VividCortex/ewma v1.2.0 // indirect
	github.com/aead/serpent v0.0.0-20160714141033-fba169763ea6 // indirect
	github.com/agext/levenshtein v1.2.3 // indirect
	github.com/anchore/go-struct-converter v0.0.0-20230627203149-c72ef8859ca9 // indirect
	github.com/apparentlymart/go-cidr v1.1.0 // indirect
	github.com/apparentlymart/go-textseg/v15 v15.0.0 // indirect
	github.com/asaskevich/govalidator v0.0.0-20230301143203-a9d515a09cc2 // indirect
	github.com/avelino/slugify v0.0.0-20180501145920-855f152bd774 // indirect
	github.com/aws/aws-sdk-go-v2 v1.32.2 // indirect
	github.com/aws/aws-sdk-go-v2/credentials v1.17.18 // indirect
	github.com/aws/aws-sdk-go-v2/feature/ec2/imds v1.16.5 // indirect
	github.com/aws/aws-sdk-go-v2/internal/configsources v1.3.21 // indirect
	github.com/aws/aws-sdk-go-v2/internal/endpoints/v2 v2.6.21 // indirect
	github.com/aws/aws-sdk-go-v2/internal/ini v1.8.0 // indirect
	github.com/aws/aws-sdk-go-v2/service/internal/accept-encoding v1.11.2 // indirect
	github.com/aws/aws-sdk-go-v2/service/internal/presigned-url v1.11.11 // indirect
	github.com/aws/aws-sdk-go-v2/service/sso v1.20.11 // indirect
	github.com/aws/aws-sdk-go-v2/service/ssooidc v1.24.5 // indirect
	github.com/aws/aws-sdk-go-v2/service/sts v1.28.12 // indirect
	github.com/aws/smithy-go v1.22.0 // indirect
	github.com/aymanbagabas/go-udiff v0.2.0 // indirect
	github.com/beorn7/perks v1.0.1 // indirect
	github.com/blang/semver/v4 v4.0.0 // indirect
	github.com/bugsnag/bugsnag-go v2.2.0+incompatible // indirect
	github.com/cespare/xxhash/v2 v2.3.0 // indirect
	github.com/chai2010/gettext-go v1.0.2 // indirect
	github.com/chanced/caps v1.0.2 // indirect
	github.com/chzyer/readline v1.5.1 // indirect
	github.com/cilium/ebpf v0.12.3 // indirect
	github.com/cloudflare/cfssl v1.6.3 // indirect
	github.com/cloudflare/circl v1.6.1 // indirect
	github.com/compose-spec/compose-go/v2 v2.0.0-rc.8 // indirect
	github.com/containerd/cgroups/v3 v3.0.3 // indirect
	github.com/containerd/console v1.0.4 // indirect
	github.com/containerd/continuity v0.4.3 // indirect
	github.com/containerd/errdefs v0.1.0 // indirect
	github.com/containerd/log v0.1.0 // indirect
	github.com/containerd/stargz-snapshotter/estargz v0.16.3 // indirect
	github.com/containerd/ttrpc v1.2.3 // indirect
	github.com/containerd/typeurl/v2 v2.1.1 // indirect
	github.com/containernetworking/cni v1.1.2 // indirect
	github.com/containernetworking/plugins v1.4.1 // indirect
	github.com/containers/libtrust v0.0.0-20230121012942-c1716e8a8d01 // indirect
	github.com/containers/luksy v0.0.0-20240312134643-3d2cf0e19c84 // indirect
	github.com/containers/ocicrypt v1.1.10 // indirect
	github.com/coreos/go-systemd/v22 v22.5.0 // indirect
	github.com/cpuguy83/go-md2man/v2 v2.0.6 // indirect
	github.com/cyberphone/json-canonicalization v0.0.0-20231217050601-ba74d44ecf5f // indirect
	github.com/cyphar/filepath-securejoin v0.4.1 // indirect
	github.com/davecgh/go-spew v1.1.2-0.20180830191138-d8f796af33cc
	github.com/daviddengcn/go-colortext v1.0.0 // indirect
	github.com/disiqueira/gotree/v3 v3.0.2 // indirect
	github.com/distribution/reference v0.5.0 // indirect
	github.com/docker/cli-docs-tool v0.7.0 // indirect
	github.com/docker/docker-credential-helpers v0.9.3 // indirect
	github.com/docker/go v1.5.1-1.0.20160303222718-d30aec9fd63c // indirect
	github.com/docker/go-metrics v0.0.1 // indirect
	github.com/dominikbraun/graph v0.23.0 // indirect
	github.com/emicklei/go-restful/v3 v3.11.2 // indirect
	github.com/emirpasic/gods v1.18.1 // indirect
	github.com/evanphx/json-patch v5.8.0+incompatible // indirect
	github.com/exponent-io/jsonpath v0.0.0-20210407135951-1de76d718b3f // indirect
	github.com/fatih/camelcase v1.0.0 // indirect
	github.com/fatih/color v1.18.0 // indirect
	github.com/felixge/httpsnoop v1.0.4 // indirect
	github.com/fsnotify/fsnotify v1.7.0 // indirect
	github.com/fsouza/go-dockerclient v1.10.2 // indirect
	github.com/fvbommel/sortorder v1.1.0 // indirect
	github.com/garyburd/redigo v1.6.4 // indirect
	github.com/go-errors/errors v1.5.1 // indirect
	github.com/go-git/gcfg v1.5.1-0.20230307220236-3a3c6141e376 // indirect
	github.com/go-gorp/gorp/v3 v3.1.0 // indirect
	github.com/go-jose/go-jose/v3 v3.0.3 // indirect
	github.com/go-logr/logr v1.4.3 // indirect
	github.com/go-logr/stdr v1.2.2 // indirect
	github.com/go-openapi/analysis v0.23.0 // indirect
	github.com/go-openapi/errors v0.22.0 // indirect
	github.com/go-openapi/jsonpointer v0.21.0 // indirect
	github.com/go-openapi/jsonreference v0.21.0 // indirect
	github.com/go-openapi/loads v0.22.0 // indirect
	github.com/go-openapi/runtime v0.28.0 // indirect
	github.com/go-openapi/swag v0.23.0 // indirect
	github.com/go-task/task/v3 v3.40.1
	github.com/gobwas/glob v0.2.3 // indirect
	github.com/godbus/dbus/v5 v5.1.0 // indirect
	github.com/gofrs/flock v0.8.1 // indirect
	github.com/gogo/googleapis v1.4.1 // indirect
	github.com/gogo/protobuf v1.3.2 // indirect
	github.com/golang/groupcache v0.0.0-20241129210726-2c02b8208cf8 // indirect
	github.com/golang/protobuf v1.5.4 // indirect
	github.com/google/btree v1.1.2 // indirect
	github.com/google/gnostic-models v0.6.9-0.20230804172637-c7be7c783f49 // indirect
	github.com/google/go-cmp v0.7.0 // indirect
	github.com/google/go-intervals v0.0.2 // indirect
	github.com/google/gofuzz v1.2.0 // indirect
	github.com/google/pprof v0.0.0-20241210010833-40e02aabc2ad // indirect
	github.com/google/shlex v0.0.0-20191202100458-e7afc7fbc510 // indirect
	github.com/gorilla/mux v1.8.1 // indirect
	github.com/gorilla/websocket v1.5.1 // indirect
	github.com/gregjones/httpcache v0.0.0-20190611155906-901d90724c79 // indirect
	github.com/grpc-ecosystem/go-grpc-middleware v1.4.0 // indirect
	github.com/grpc-ecosystem/grpc-gateway/v2 v2.24.0 // indirect
	github.com/hashicorp/errwrap v1.1.0 // indirect
	github.com/hashicorp/go-cleanhttp v0.5.2 // indirect
	github.com/hashicorp/go-cty-funcs v0.0.0-20230405223818-a090f58aa992 // indirect
	github.com/hashicorp/hcl v1.0.1-vault-7 // indirect
	github.com/hashicorp/hcl/v2 v2.19.1 // indirect
	github.com/huandu/xstrings v1.4.0 // indirect
	github.com/imdario/mergo v0.3.16 // indirect
	github.com/in-toto/in-toto-golang v0.9.0 // indirect
	github.com/inconshreveable/mousetrap v1.1.0 // indirect
	github.com/jbenet/go-context v0.0.0-20150711004518-d14ea06fba99 // indirect
	github.com/jedib0t/go-pretty/v6 v6.5.5 // indirect
	github.com/jellydator/ttlcache/v3 v3.4.0 // indirect
	github.com/jinzhu/copier v0.4.0 // indirect
	github.com/jinzhu/gorm v1.9.16 // indirect
	github.com/jmespath/go-jmespath v0.4.0 // indirect
	github.com/jmoiron/sqlx v1.3.5 // indirect
	github.com/jonboulle/clockwork v0.4.0 // indirect
	github.com/josharian/intern v1.0.0 // indirect
	github.com/json-iterator/go v1.1.12 // indirect
	github.com/kevinburke/ssh_config v1.2.0 // indirect
	github.com/klauspost/compress v1.18.0 // indirect
	github.com/klauspost/pgzip v1.2.6 // indirect
	github.com/lann/builder v0.0.0-20180802200727-47ae307949d0 // indirect
	github.com/lann/ps v0.0.0-20150810152359-62de8c46ede0 // indirect
	github.com/letsencrypt/boulder v0.0.0-20240620165639-de9c06129bec // indirect
	github.com/lib/pq v1.10.9 // indirect
	github.com/liggitt/tabwriter v0.0.0-20181228230101-89fcab3d43de // indirect
	github.com/lithammer/dedent v1.1.0 // indirect
	github.com/looplab/fsm v1.0.2 // indirect
	github.com/mailru/easyjson v0.7.7 // indirect
	github.com/manifoldco/promptui v0.9.0 // indirect
	github.com/mattn/go-colorable v0.1.13 // indirect
	github.com/mattn/go-isatty v0.0.20 // indirect
	github.com/mattn/go-runewidth v0.0.15 // indirect
	github.com/mattn/go-shellwords v1.0.12 // indirect
	github.com/mattn/go-sqlite3 v2.0.1+incompatible // indirect
	github.com/miekg/pkcs11 v1.1.1 // indirect
	github.com/mistifyio/go-zfs/v3 v3.0.1 // indirect
	github.com/mitchellh/go-homedir v1.1.0 // indirect
	github.com/mitchellh/go-wordwrap v1.0.1 // indirect
	github.com/mitchellh/mapstructure v1.5.0 // indirect
	github.com/mitchellh/reflectwalk v1.0.2 // indirect
	github.com/moby/docker-image-spec v1.3.1 // indirect
	github.com/moby/locker v1.0.1 // indirect
	github.com/moby/spdystream v0.2.0 // indirect
	github.com/moby/sys/mountinfo v0.7.1 // indirect
	github.com/moby/sys/sequential v0.5.0 // indirect
	github.com/moby/sys/signal v0.7.0 // indirect
	github.com/moby/sys/symlink v0.2.0 // indirect
	github.com/moby/sys/user v0.1.0 // indirect
	github.com/modern-go/concurrent v0.0.0-20180306012644-bacd9c7ef1dd // indirect
	github.com/modern-go/reflect2 v1.0.2 // indirect
	github.com/monochromegane/go-gitignore v0.0.0-20200626010858-205db1a8cc00 // indirect
	github.com/morikuni/aec v1.0.0 // indirect
	github.com/munnerz/goautoneg v0.0.0-20191010083416-a7dc8b61c822 // indirect
	github.com/mvdan/xurls v1.1.0 // indirect
	github.com/mxk/go-flowrate v0.0.0-20140419014527-cca7078d478f // indirect
	github.com/oklog/ulid v1.3.1 // indirect
	github.com/oleiade/reflections v1.0.1 // indirect
	github.com/opencontainers/runc v1.1.12 // indirect
	github.com/opencontainers/runtime-tools v0.9.1-0.20230914150019-408c51e934dc // indirect
	github.com/opencontainers/selinux v1.11.0 // indirect
	github.com/openshift/imagebuilder v1.2.6 // indirect
	github.com/ostreedev/ostree-go v0.0.0-20210805093236-719684c64e4f // indirect
	github.com/otiai10/mint v1.6.3 // indirect
	github.com/pelletier/go-toml v1.9.5 // indirect
	github.com/pelletier/go-toml/v2 v2.1.1 // indirect
	github.com/peterbourgon/diskv v2.0.1+incompatible // indirect
	github.com/pjbgf/sha1cd v0.3.2 // indirect
	github.com/pmezard/go-difflib v1.0.1-0.20181226105442-5d4384ee4fb2 // indirect
	github.com/proglottis/gpgme v0.1.3 // indirect
	github.com/prometheus/client_golang v1.19.0 // indirect
	github.com/prometheus/client_model v0.6.0 // indirect
	github.com/prometheus/common v0.48.0 // indirect
	github.com/rivo/uniseg v0.4.7 // indirect
	github.com/rubenv/sql-migrate v1.6.1 // indirect
	github.com/russross/blackfriday/v2 v2.1.0 // indirect
	github.com/seccomp/libseccomp-golang v0.10.0 // indirect
	github.com/secure-systems-lab/go-securesystemslib v0.9.0 // indirect
	github.com/sergi/go-diff v1.3.2-0.20230802210424-5b0b94c5c0d3 // indirect
	github.com/shibumi/go-pathspec v1.3.0 // indirect
	github.com/shopspring/decimal v1.3.1 // indirect
	github.com/sigstore/fulcio v1.4.4 // indirect
	github.com/sigstore/rekor v1.3.5 // indirect
	github.com/sigstore/sigstore v1.8.8
	github.com/skeema/knownhosts v1.3.1 // indirect
	github.com/sourcegraph/conc v0.3.0 // indirect
	github.com/spf13/cast v1.6.0 // indirect
	github.com/stefanberger/go-pkcs11uri v0.0.0-20230803200340-78284954bff6 // indirect
	github.com/stretchr/testify v1.10.0
	github.com/sylabs/sif/v2 v2.16.0 // indirect
	github.com/syndtr/gocapability v0.0.0-20200815063812-42c35b437635 // indirect
	github.com/tchap/go-patricia/v2 v2.3.1 // indirect
	github.com/theupdateframework/notary v0.7.0 // indirect
	github.com/tidwall/gjson v1.17.0 // indirect
	github.com/tidwall/match v1.1.1 // indirect
	github.com/tidwall/pretty v1.2.1 // indirect
	github.com/tidwall/sjson v1.2.5 // indirect
	github.com/titanous/rocacheck v0.0.0-20171023193734-afe73141d399 // indirect
	github.com/tonistiigi/fsutil v0.0.0-20240301111122-7525a1af2bb5 // indirect
	github.com/tonistiigi/units v0.0.0-20180711220420-6950e57a87ea // indirect
	github.com/tonistiigi/vt100 v0.0.0-20230623042737-f9a4f7ef6531 // indirect
	github.com/ulikunitz/xz v0.5.11 // indirect
	github.com/vbatts/tar-split v0.12.1 // indirect
	github.com/vbauerster/mpb/v8 v8.7.2 // indirect
	github.com/vishvananda/netlink v1.2.1-beta.2 // indirect
	github.com/vishvananda/netns v0.0.4 // indirect
	github.com/wI2L/jsondiff v0.5.0 // indirect
	github.com/xanzy/ssh-agent v0.3.3 // indirect
	github.com/xeipuuv/gojsonpointer v0.0.0-20190905194746-02993c407bfb // indirect
	github.com/xeipuuv/gojsonreference v0.0.0-20180127040603-bd5ef7bd5415 // indirect
	github.com/xeipuuv/gojsonschema v1.2.0 // indirect
	github.com/xlab/treeprint v1.2.0 // indirect
	github.com/xo/terminfo v0.0.0-20220910002029-abceb7e1c41e // indirect
	github.com/yvasiyarov/go-metrics v0.0.0-20150112132944-c25f46c4b940 // indirect
	github.com/yvasiyarov/gorelic v0.0.7 // indirect
	github.com/yvasiyarov/newrelic_platform_go v0.0.0-20160601141957-9c099fbc30e9 // indirect
	github.com/zclconf/go-cty v1.14.1 // indirect
	go.etcd.io/bbolt v1.3.9 // indirect
	go.mongodb.org/mongo-driver v1.14.0 // indirect
	go.mozilla.org/pkcs7 v0.0.0-20210826202110-33d05740a352 // indirect
	go.opencensus.io v0.24.0 // indirect
	go.opentelemetry.io/contrib/instrumentation/google.golang.org/grpc/otelgrpc v0.52.0 // indirect
	go.opentelemetry.io/contrib/instrumentation/net/http/httptrace/otelhttptrace v0.46.1 // indirect
	go.opentelemetry.io/contrib/instrumentation/net/http/otelhttp v0.58.0 // indirect
	go.opentelemetry.io/otel/exporters/otlp/otlpmetric/otlpmetricgrpc v0.44.0 // indirect
	go.opentelemetry.io/otel/exporters/otlp/otlpmetric/otlpmetrichttp v0.44.0 // indirect
	go.opentelemetry.io/otel/exporters/otlp/otlptrace/otlptracegrpc v1.27.0 // indirect
	go.opentelemetry.io/otel/exporters/prometheus v0.44.0 // indirect
	go.opentelemetry.io/otel/metric v1.34.0 // indirect
	go.opentelemetry.io/otel/sdk/metric v1.34.0 // indirect
	go.opentelemetry.io/proto/otlp v1.4.0 // indirect
	go.starlark.net v0.0.0-20231121155337-90ade8b19d09 // indirect
	go.uber.org/multierr v1.11.0 // indirect
	golang.org/x/exp v0.0.0-20240719175910-8a7402abbf56 // indirect
	golang.org/x/oauth2 v0.25.0 // indirect
	golang.org/x/sync v0.16.0
	golang.org/x/term v0.33.0 // indirect
	golang.org/x/text v0.27.0 // indirect
	golang.org/x/time v0.12.0 // indirect
	golang.org/x/tools v0.34.0 // indirect
	google.golang.org/genproto v0.0.0-20240325203815-454cdb8f5daa // indirect
	google.golang.org/genproto/googleapis/api v0.0.0-20250106144421-5f5ef82da422 // indirect
	google.golang.org/genproto/googleapis/rpc v0.0.0-20250428153025-10db94c68c34 // indirect
	google.golang.org/grpc v1.71.0 // indirect
	google.golang.org/protobuf v1.36.6 // indirect
	gopkg.in/evanphx/json-patch.v5 v5.8.0 // indirect
	gopkg.in/inf.v0 v0.9.1 // indirect
	gopkg.in/rethinkdb/rethinkdb-go.v6 v6.2.2 // indirect
	gopkg.in/warnings.v0 v0.1.2 // indirect
	k8s.io/apiextensions-apiserver v0.29.0 // indirect
	k8s.io/apiserver v0.29.2 // indirect
	k8s.io/component-helpers v0.29.3 // indirect
	k8s.io/kube-openapi v0.0.0-20240105020646-a37d4de58910 // indirect
	k8s.io/metrics v0.29.3 // indirect
	rsc.io/letsencrypt v0.0.3 // indirect
	sigs.k8s.io/json v0.0.0-20221116044647-bc3834ca7abd // indirect
	sigs.k8s.io/kustomize/api v0.16.0 // indirect
	sigs.k8s.io/kustomize/kustomize/v5 v5.3.0 // indirect
	sigs.k8s.io/kustomize/kyaml v0.16.0 // indirect
	sigs.k8s.io/structured-merge-diff/v4 v4.4.1 // indirect
	tags.cncf.io/container-device-interface v0.6.2 // indirect
)

replace (
	github.com/containers/buildah => github.com/werf/3p-buildah v1.35.2-0.20241120093816-5b80b7b735de // needs version upgrade with refactoring
	github.com/deislabs/oras => github.com/werf/3p-oras v0.9.1-0.20240115121544-03962ecbd40a // upstream not maintained
	github.com/docker/buildx => github.com/werf/3p-docker-buildx v0.13.0-rc2.0.20241111114615-d77c2e1444ad // upstream not maintained
	github.com/jaguilar/vt100 => github.com/tonistiigi/vt100 v0.0.0-20190402012908-ad4c4a574305 // upstream not maintained
	github.com/spf13/cobra => github.com/andremueller/cobra v0.0.0-20241025091859-0d550c15a8a4 // remove after merge to upstream
)<|MERGE_RESOLUTION|>--- conflicted
+++ resolved
@@ -1,10 +1,6 @@
 module github.com/werf/werf/v2
 
-<<<<<<< HEAD
 go 1.23.11
-=======
-go 1.23.1
->>>>>>> 555e4aa0
 
 require (
 	github.com/Masterminds/goutils v1.1.1
