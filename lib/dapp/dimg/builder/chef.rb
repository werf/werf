module Dapp::Dimg::Builder
  class Chef < Base
    DEFAULT_CHEFDK_IMAGE = 'dappdeps/chefdk:0.17.3-1'.freeze # TODO: config, DSL, DEFAULT_CHEFDK_IMAGE

    %i(before_install install before_setup setup build_artifact).each do |stage|
      define_method("#{stage}?") {!stage_empty?(stage)}

      define_method("#{stage}_checksum") do
        dimg.hashsum [stage_cookbooks_checksum(stage),
                      stage_attributes_raw(stage),
                      *stage_cookbooks_runlist(stage)]
      end

      define_method(stage.to_s) do |image|
        unless stage_empty?(stage)
          image.add_volumes_from(chefdk_container)
          image.add_volume "#{stage_build_path(stage)}:#{container_stage_build_path(stage)}:ro"
          image.add_command ['/.dapp/deps/chefdk/bin/chef-solo',
                             '--legacy-mode',
                             "--config #{container_stage_config_path(stage)}",
                             "--json-attributes #{container_stage_json_attributes_path(stage)}",
                             "--override-runlist #{stage_cookbooks_runlist(stage).join(',')}"].join(' ')
        end
      end
    end

    def before_dimg_should_be_built_check
      super

      %i(before_install install before_setup setup).each do |stage|
        unless stage_empty?(stage) || stage_cookbooks_checksum_path(stage).exist?
          raise ::Dapp::Error::Dimg, code: :chef_stage_checksum_not_calculated,
                                     data: {stage: stage}
        end
      end
    end

    def before_build_check
      %i(before_install install before_setup setup build_artifact).tap do |stages|
        (builder_cookbook.enabled_recipes -
         stages.map {|stage| builder_cookbook.stage_enabled_recipes(stage)}.flatten.uniq).each do |recipe|
          dimg.dapp.log_warning(desc: {code: :recipe_does_not_used, data: {recipe: recipe}})
        end
      end
    end

    def chefdk_image
      DEFAULT_CHEFDK_IMAGE # TODO: config, DSL, DEFAULT_CHEFDK_IMAGE
    end

    def chefdk_container_name # FIXME: hashsum(image) or dockersafe()
      chefdk_image.tr('/', '_').tr(':', '_')
    end

    def chefdk_container
      @chefdk_container ||= begin
        if dimg.dapp.shellout("docker inspect #{chefdk_container_name}").exitstatus.nonzero?
          dimg.dapp.log_secondary_process(dimg.dapp.t(code: 'process.chefdk_container_creating'), short: true) do
            dimg.dapp.shellout!(
              ['docker create',
               "--name #{chefdk_container_name}",
               "--volume /.dapp/deps/chefdk #{chefdk_image}"].join(' ')
            )
          end
        end

<<<<<<< HEAD
        chefdk_container_name
      end
    end
=======
        def before_dimg_should_be_built_check
          super

          %i(before_install install before_setup setup).each do |stage|
            unless stage_empty?(stage) || stage_cookbooks_checksum_path(stage).exist?
              raise Error::Dimg, code: :chef_stage_checksum_not_calculated, data: { stage: stage }
            end
          end
        end
>>>>>>> d87f280e

    def builder_cookbook
      @builder_cookbook ||= begin
        unless dimg.dapp.builder_cookbook_path.exist?
          raise Error, code: :builder_cookbook_not_found,
                data: {path: dimg.dapp.builder_cookbook_path.to_s}
        end

        unless dimg.dapp.builder_cookbook_path.join('Berksfile').exist?
          raise Error, code: :builder_cookbook_berksfile_not_found,
                data: {path: dimg.dapp.builder_cookbook_path.join('Berksfile').to_s}
        end

        unless dimg.dapp.builder_cookbook_path.join('metadata.rb').exist?
          raise Error, code: :builder_cookbook_metadata_not_found,
                data: {path: dimg.dapp.builder_cookbook_path.join('metadata.rb').to_s}
        end

        berksfile = Berksfile.from_file(dimg.dapp.builder_cookbook_path, dimg.dapp.builder_cookbook_path.join('Berksfile'))
        metadata = CookbookMetadata.from_file(dimg.dapp.builder_cookbook_path.join('metadata.rb'))

        Cookbook.new(self,
          path: dimg.dapp.builder_cookbook_path,
          berksfile: berksfile,
          metadata: metadata,
          enabled_recipes: dimg.config._chef._recipe,
          enabled_modules: dimg.config._chef._dimod,
        )
      end
    end

    def stage_attributes(stage)
      dimg.config._chef.send("__#{stage}_attributes")
    end

    def stage_attributes_raw(stage)
      JSON.dump stage_attributes(stage)
    end

    def stage_cookbooks_checksum_path(stage)
      dimg.build_path.join("#{builder_cookbook.checksum}.#{stage}.checksum")
    end

    def stage_cookbooks_checksum(stage)
      if stage_cookbooks_checksum_path(stage).exist?
        stage_cookbooks_checksum_path(stage).read.strip
      else
        checksum = builder_cookbook.stage_checksum(stage)

        stage_cookbooks_checksum_path(stage).tap do |path|
          path.parent.mkpath
          path.write "#{checksum}\n"
        end

        checksum
      end
    end

    # rubocop:disable Metrics/AbcSize
    def stage_cookbooks_runlist(stage)
      @stage_cookbooks_runlist ||= {}
      @stage_cookbooks_runlist[stage] ||= begin
        res = []

        format_entry = proc do |cookbook, entrypoint|
          entrypoint = 'void' if entrypoint.nil?
          "#{cookbook}::#{entrypoint}"
        end

        builder_cookbook.enabled_modules.map do |cookbook|
          if builder_cookbook.stage_enabled_modules(stage).include? cookbook
            [cookbook, stage]
          else
            [cookbook, nil]
          end
        end.tap {|entries| res.concat entries}

        builder_cookbook.stage_enabled_recipes(stage)
          .map {|recipe| [builder_cookbook.name, recipe]}
          .tap do |entries|
          if entries.any?
            res.concat entries
          else
            res << [builder_cookbook.name, nil]
          end
        end

        if res.all? {|_, entrypoint| entrypoint.nil?}
          []
        else
          res.map(&format_entry)
        end
      end
    end
    # rubocop:enable Metrics/AbcSize

    def stage_empty?(stage)
      stage_cookbooks_runlist(stage).empty?
    end

    def install_chef_solo_stage_config(stage)
      @install_chef_solo_stage_config ||= {}
      @install_chef_solo_stage_config[stage] ||= true.tap do
        stage_build_path(stage).join('config.rb').write [
          "file_cache_path \"/.dapp/chef/cache\"\n",
          "cookbook_path \"#{container_stage_build_path(stage).join('cookbooks')}\"\n"
        ].join
      end
    end

    def container_stage_config_path(stage)
      install_chef_solo_stage_config(stage)
      container_stage_build_path(stage).join('config.rb')
    end

    def install_json_attributes(stage)
      @install_json_attributes ||= {}
      @install_json_attributes[stage] ||= true.tap do
        stage_build_path(stage).join('attributes.json').write "#{stage_attributes_raw(stage)}\n"
      end
    end

    def container_stage_json_attributes_path(stage)
      install_json_attributes(stage)
      container_stage_build_path(stage).join('attributes.json')
    end

    def stage_build_path(stage)
      dimg.tmp_path(dimg.config._name).join(stage.to_s)
    end

    def container_stage_build_path(_stage)
      Pathname.new('/.dapp/chef/build')
    end
  end # Chef
end # Dapp::Dimg::Builder<|MERGE_RESOLUTION|>--- conflicted
+++ resolved
@@ -1,217 +1,206 @@
-module Dapp::Dimg::Builder
-  class Chef < Base
-    DEFAULT_CHEFDK_IMAGE = 'dappdeps/chefdk:0.17.3-1'.freeze # TODO: config, DSL, DEFAULT_CHEFDK_IMAGE
-
-    %i(before_install install before_setup setup build_artifact).each do |stage|
-      define_method("#{stage}?") {!stage_empty?(stage)}
-
-      define_method("#{stage}_checksum") do
-        dimg.hashsum [stage_cookbooks_checksum(stage),
-                      stage_attributes_raw(stage),
-                      *stage_cookbooks_runlist(stage)]
-      end
-
-      define_method(stage.to_s) do |image|
-        unless stage_empty?(stage)
-          image.add_volumes_from(chefdk_container)
-          image.add_volume "#{stage_build_path(stage)}:#{container_stage_build_path(stage)}:ro"
-          image.add_command ['/.dapp/deps/chefdk/bin/chef-solo',
-                             '--legacy-mode',
-                             "--config #{container_stage_config_path(stage)}",
-                             "--json-attributes #{container_stage_json_attributes_path(stage)}",
-                             "--override-runlist #{stage_cookbooks_runlist(stage).join(',')}"].join(' ')
-        end
-      end
-    end
-
-    def before_dimg_should_be_built_check
-      super
-
-      %i(before_install install before_setup setup).each do |stage|
-        unless stage_empty?(stage) || stage_cookbooks_checksum_path(stage).exist?
-          raise ::Dapp::Error::Dimg, code: :chef_stage_checksum_not_calculated,
-                                     data: {stage: stage}
-        end
-      end
-    end
-
-    def before_build_check
-      %i(before_install install before_setup setup build_artifact).tap do |stages|
-        (builder_cookbook.enabled_recipes -
-         stages.map {|stage| builder_cookbook.stage_enabled_recipes(stage)}.flatten.uniq).each do |recipe|
-          dimg.dapp.log_warning(desc: {code: :recipe_does_not_used, data: {recipe: recipe}})
-        end
-      end
-    end
-
-    def chefdk_image
-      DEFAULT_CHEFDK_IMAGE # TODO: config, DSL, DEFAULT_CHEFDK_IMAGE
-    end
-
-    def chefdk_container_name # FIXME: hashsum(image) or dockersafe()
-      chefdk_image.tr('/', '_').tr(':', '_')
-    end
-
-    def chefdk_container
-      @chefdk_container ||= begin
-        if dimg.dapp.shellout("docker inspect #{chefdk_container_name}").exitstatus.nonzero?
-          dimg.dapp.log_secondary_process(dimg.dapp.t(code: 'process.chefdk_container_creating'), short: true) do
-            dimg.dapp.shellout!(
-              ['docker create',
-               "--name #{chefdk_container_name}",
-               "--volume /.dapp/deps/chefdk #{chefdk_image}"].join(' ')
-            )
-          end
-        end
-
-<<<<<<< HEAD
-        chefdk_container_name
-      end
-    end
-=======
-        def before_dimg_should_be_built_check
-          super
-
-          %i(before_install install before_setup setup).each do |stage|
-            unless stage_empty?(stage) || stage_cookbooks_checksum_path(stage).exist?
-              raise Error::Dimg, code: :chef_stage_checksum_not_calculated, data: { stage: stage }
+module Dapp
+  module Dimg::Builder
+    class Chef < Base
+      DEFAULT_CHEFDK_IMAGE = 'dappdeps/chefdk:0.17.3-1'.freeze # TODO: config, DSL, DEFAULT_CHEFDK_IMAGE
+
+      %i(before_install install before_setup setup build_artifact).each do |stage|
+        define_method("#{stage}?") {!stage_empty?(stage)}
+
+        define_method("#{stage}_checksum") do
+          dimg.hashsum [stage_cookbooks_checksum(stage),
+                        stage_attributes_raw(stage),
+                        *stage_cookbooks_runlist(stage)]
+        end
+
+        define_method(stage.to_s) do |image|
+          unless stage_empty?(stage)
+            image.add_volumes_from(chefdk_container)
+            image.add_volume "#{stage_build_path(stage)}:#{container_stage_build_path(stage)}:ro"
+            image.add_command ['/.dapp/deps/chefdk/bin/chef-solo',
+                               '--legacy-mode',
+                               "--config #{container_stage_config_path(stage)}",
+                               "--json-attributes #{container_stage_json_attributes_path(stage)}",
+                               "--override-runlist #{stage_cookbooks_runlist(stage).join(',')}"].join(' ')
+          end
+        end
+      end
+
+      def before_dimg_should_be_built_check
+        super
+
+        %i(before_install install before_setup setup).each do |stage|
+          unless stage_empty?(stage) || stage_cookbooks_checksum_path(stage).exist?
+            raise Error::Chef, code: :chef_stage_checksum_not_calculated, data: {stage: stage}
+          end
+        end
+      end
+
+      def before_build_check
+        %i(before_install install before_setup setup build_artifact).tap do |stages|
+          (builder_cookbook.enabled_recipes -
+           stages.map {|stage| builder_cookbook.stage_enabled_recipes(stage)}.flatten.uniq).each do |recipe|
+            dimg.dapp.log_warning(desc: {code: :recipe_does_not_used, data: {recipe: recipe}})
+          end
+        end
+      end
+
+      def chefdk_image
+        DEFAULT_CHEFDK_IMAGE # TODO: config, DSL, DEFAULT_CHEFDK_IMAGE
+      end
+
+      def chefdk_container_name # FIXME: hashsum(image) or dockersafe()
+        chefdk_image.tr('/', '_').tr(':', '_')
+      end
+
+      def chefdk_container
+        @chefdk_container ||= begin
+          if dimg.dapp.shellout("docker inspect #{chefdk_container_name}").exitstatus.nonzero?
+            dimg.dapp.log_secondary_process(dimg.dapp.t(code: 'process.chefdk_container_creating'), short: true) do
+              dimg.dapp.shellout!(
+                ['docker create',
+                 "--name #{chefdk_container_name}",
+                 "--volume /.dapp/deps/chefdk #{chefdk_image}"].join(' ')
+              )
             end
           end
-        end
->>>>>>> d87f280e
-
-    def builder_cookbook
-      @builder_cookbook ||= begin
-        unless dimg.dapp.builder_cookbook_path.exist?
-          raise Error, code: :builder_cookbook_not_found,
-                data: {path: dimg.dapp.builder_cookbook_path.to_s}
-        end
-
-        unless dimg.dapp.builder_cookbook_path.join('Berksfile').exist?
-          raise Error, code: :builder_cookbook_berksfile_not_found,
-                data: {path: dimg.dapp.builder_cookbook_path.join('Berksfile').to_s}
-        end
-
-        unless dimg.dapp.builder_cookbook_path.join('metadata.rb').exist?
-          raise Error, code: :builder_cookbook_metadata_not_found,
-                data: {path: dimg.dapp.builder_cookbook_path.join('metadata.rb').to_s}
-        end
-
-        berksfile = Berksfile.from_file(dimg.dapp.builder_cookbook_path, dimg.dapp.builder_cookbook_path.join('Berksfile'))
-        metadata = CookbookMetadata.from_file(dimg.dapp.builder_cookbook_path.join('metadata.rb'))
-
-        Cookbook.new(self,
-          path: dimg.dapp.builder_cookbook_path,
-          berksfile: berksfile,
-          metadata: metadata,
-          enabled_recipes: dimg.config._chef._recipe,
-          enabled_modules: dimg.config._chef._dimod,
-        )
-      end
-    end
-
-    def stage_attributes(stage)
-      dimg.config._chef.send("__#{stage}_attributes")
-    end
-
-    def stage_attributes_raw(stage)
-      JSON.dump stage_attributes(stage)
-    end
-
-    def stage_cookbooks_checksum_path(stage)
-      dimg.build_path.join("#{builder_cookbook.checksum}.#{stage}.checksum")
-    end
-
-    def stage_cookbooks_checksum(stage)
-      if stage_cookbooks_checksum_path(stage).exist?
-        stage_cookbooks_checksum_path(stage).read.strip
-      else
-        checksum = builder_cookbook.stage_checksum(stage)
-
-        stage_cookbooks_checksum_path(stage).tap do |path|
-          path.parent.mkpath
-          path.write "#{checksum}\n"
-        end
-
-        checksum
-      end
-    end
-
-    # rubocop:disable Metrics/AbcSize
-    def stage_cookbooks_runlist(stage)
-      @stage_cookbooks_runlist ||= {}
-      @stage_cookbooks_runlist[stage] ||= begin
-        res = []
-
-        format_entry = proc do |cookbook, entrypoint|
-          entrypoint = 'void' if entrypoint.nil?
-          "#{cookbook}::#{entrypoint}"
-        end
-
-        builder_cookbook.enabled_modules.map do |cookbook|
-          if builder_cookbook.stage_enabled_modules(stage).include? cookbook
-            [cookbook, stage]
+
+          chefdk_container_name
+        end
+      end
+
+      def builder_cookbook
+        @builder_cookbook ||= begin
+          unless dimg.dapp.builder_cookbook_path.exist?
+            raise Error, code: :builder_cookbook_not_found,
+                  data: {path: dimg.dapp.builder_cookbook_path.to_s}
+          end
+
+          unless dimg.dapp.builder_cookbook_path.join('Berksfile').exist?
+            raise Error, code: :builder_cookbook_berksfile_not_found,
+                  data: {path: dimg.dapp.builder_cookbook_path.join('Berksfile').to_s}
+          end
+
+          unless dimg.dapp.builder_cookbook_path.join('metadata.rb').exist?
+            raise Error, code: :builder_cookbook_metadata_not_found,
+                  data: {path: dimg.dapp.builder_cookbook_path.join('metadata.rb').to_s}
+          end
+
+          berksfile = Berksfile.from_file(dimg.dapp.builder_cookbook_path, dimg.dapp.builder_cookbook_path.join('Berksfile'))
+          metadata = CookbookMetadata.from_file(dimg.dapp.builder_cookbook_path.join('metadata.rb'))
+
+          Cookbook.new(self,
+            path: dimg.dapp.builder_cookbook_path,
+            berksfile: berksfile,
+            metadata: metadata,
+            enabled_recipes: dimg.config._chef._recipe,
+            enabled_modules: dimg.config._chef._dimod,
+          )
+        end
+      end
+
+      def stage_attributes(stage)
+        dimg.config._chef.send("__#{stage}_attributes")
+      end
+
+      def stage_attributes_raw(stage)
+        JSON.dump stage_attributes(stage)
+      end
+
+      def stage_cookbooks_checksum_path(stage)
+        dimg.build_path.join("#{builder_cookbook.checksum}.#{stage}.checksum")
+      end
+
+      def stage_cookbooks_checksum(stage)
+        if stage_cookbooks_checksum_path(stage).exist?
+          stage_cookbooks_checksum_path(stage).read.strip
+        else
+          checksum = builder_cookbook.stage_checksum(stage)
+
+          stage_cookbooks_checksum_path(stage).tap do |path|
+            path.parent.mkpath
+            path.write "#{checksum}\n"
+          end
+
+          checksum
+        end
+      end
+
+      # rubocop:disable Metrics/AbcSize
+      def stage_cookbooks_runlist(stage)
+        @stage_cookbooks_runlist ||= {}
+        @stage_cookbooks_runlist[stage] ||= begin
+          res = []
+
+          format_entry = proc do |cookbook, entrypoint|
+            entrypoint = 'void' if entrypoint.nil?
+            "#{cookbook}::#{entrypoint}"
+          end
+
+          builder_cookbook.enabled_modules.map do |cookbook|
+            if builder_cookbook.stage_enabled_modules(stage).include? cookbook
+              [cookbook, stage]
+            else
+              [cookbook, nil]
+            end
+          end.tap {|entries| res.concat entries}
+
+          builder_cookbook.stage_enabled_recipes(stage)
+            .map {|recipe| [builder_cookbook.name, recipe]}
+            .tap do |entries|
+            if entries.any?
+              res.concat entries
+            else
+              res << [builder_cookbook.name, nil]
+            end
+          end
+
+          if res.all? {|_, entrypoint| entrypoint.nil?}
+            []
           else
-            [cookbook, nil]
-          end
-        end.tap {|entries| res.concat entries}
-
-        builder_cookbook.stage_enabled_recipes(stage)
-          .map {|recipe| [builder_cookbook.name, recipe]}
-          .tap do |entries|
-          if entries.any?
-            res.concat entries
-          else
-            res << [builder_cookbook.name, nil]
-          end
-        end
-
-        if res.all? {|_, entrypoint| entrypoint.nil?}
-          []
-        else
-          res.map(&format_entry)
-        end
-      end
-    end
-    # rubocop:enable Metrics/AbcSize
-
-    def stage_empty?(stage)
-      stage_cookbooks_runlist(stage).empty?
-    end
-
-    def install_chef_solo_stage_config(stage)
-      @install_chef_solo_stage_config ||= {}
-      @install_chef_solo_stage_config[stage] ||= true.tap do
-        stage_build_path(stage).join('config.rb').write [
-          "file_cache_path \"/.dapp/chef/cache\"\n",
-          "cookbook_path \"#{container_stage_build_path(stage).join('cookbooks')}\"\n"
-        ].join
-      end
-    end
-
-    def container_stage_config_path(stage)
-      install_chef_solo_stage_config(stage)
-      container_stage_build_path(stage).join('config.rb')
-    end
-
-    def install_json_attributes(stage)
-      @install_json_attributes ||= {}
-      @install_json_attributes[stage] ||= true.tap do
-        stage_build_path(stage).join('attributes.json').write "#{stage_attributes_raw(stage)}\n"
-      end
-    end
-
-    def container_stage_json_attributes_path(stage)
-      install_json_attributes(stage)
-      container_stage_build_path(stage).join('attributes.json')
-    end
-
-    def stage_build_path(stage)
-      dimg.tmp_path(dimg.config._name).join(stage.to_s)
-    end
-
-    def container_stage_build_path(_stage)
-      Pathname.new('/.dapp/chef/build')
-    end
-  end # Chef
-end # Dapp::Dimg::Builder+            res.map(&format_entry)
+          end
+        end
+      end
+      # rubocop:enable Metrics/AbcSize
+
+      def stage_empty?(stage)
+        stage_cookbooks_runlist(stage).empty?
+      end
+
+      def install_chef_solo_stage_config(stage)
+        @install_chef_solo_stage_config ||= {}
+        @install_chef_solo_stage_config[stage] ||= true.tap do
+          stage_build_path(stage).join('config.rb').write [
+            "file_cache_path \"/.dapp/chef/cache\"\n",
+            "cookbook_path \"#{container_stage_build_path(stage).join('cookbooks')}\"\n"
+          ].join
+        end
+      end
+
+      def container_stage_config_path(stage)
+        install_chef_solo_stage_config(stage)
+        container_stage_build_path(stage).join('config.rb')
+      end
+
+      def install_json_attributes(stage)
+        @install_json_attributes ||= {}
+        @install_json_attributes[stage] ||= true.tap do
+          stage_build_path(stage).join('attributes.json').write "#{stage_attributes_raw(stage)}\n"
+        end
+      end
+
+      def container_stage_json_attributes_path(stage)
+        install_json_attributes(stage)
+        container_stage_build_path(stage).join('attributes.json')
+      end
+
+      def stage_build_path(stage)
+        dimg.tmp_path(dimg.config._name).join(stage.to_s)
+      end
+
+      def container_stage_build_path(_stage)
+        Pathname.new('/.dapp/chef/build')
+      end
+    end # Chef
+  end # Dimg::Builder
+end # Dapp