--- conflicted
+++ resolved
@@ -1,296 +1,259 @@
-module Dapp::Dimg::Builder
-  # Локальный cookbook сборщик с правилами
-  # сборки dimg образов для chef сборщика.
-  class Chef::Cookbook
-    CHECKSUM_PATTERNS = %w(
-      attributes/**/*
-      recipes/**/*
-      files/**/*
-      templates/**/*
-    ).freeze
-
-    attr_reader :builder
-
-    attr_reader :path
-    attr_reader :vendor_path
-    attr_reader :berksfile
-    attr_reader :metadata
-    attr_reader :enabled_recipes
-    attr_reader :enabled_modules
-
-    def initialize(builder, path:, berksfile:, metadata:, enabled_recipes:, enabled_modules:)
-      @builder = builder
-      @path = Pathname.new(path)
-      @berksfile = berksfile
-      @metadata = metadata
-      @enabled_recipes = enabled_recipes
-      @enabled_modules = enabled_modules
-    end
-
-    def name
-      metadata.name
-    end
-
-    def local_paths
-      @local_paths ||= [].tap do |paths|
-        paths << path
-        paths.push *berksfile.local_cookbooks.values.map {|cookbook| cookbook[:path]}
-        paths.uniq!
-      end
-    end
-
-    # TODO Сookbook'и зависимости на локальной файловой системе
-    # TODO должны обрабатываться рекурсивно. Чтобы контрольная сумма
-    # TODO учитывала все зависимости всех зависимых локальных cookbook'ов.
-    def checksum
-      @checksum ||= begin
-        all_local_paths = local_paths
-          .product(CHECKSUM_PATTERNS)
-          .map {|cb, dir| Dir[cb.join(dir)]}
-          .flatten
-          .map(&Pathname.method(:new))
+module Dapp
+  module Dimg::Builder
+    # Локальный cookbook сборщик с правилами
+    # сборки dimg образов для chef сборщика.
+    class Chef::Cookbook
+      CHECKSUM_PATTERNS = %w(
+        attributes/**/*
+        recipes/**/*
+        files/**/*
+        templates/**/*
+      ).freeze
+
+      attr_reader :builder
+
+      attr_reader :path
+      attr_reader :vendor_path
+      attr_reader :berksfile
+      attr_reader :metadata
+      attr_reader :enabled_recipes
+      attr_reader :enabled_modules
+
+      def initialize(builder, path:, berksfile:, metadata:, enabled_recipes:, enabled_modules:)
+        @builder = builder
+        @path = Pathname.new(path)
+        @berksfile = berksfile
+        @metadata = metadata
+        @enabled_recipes = enabled_recipes
+        @enabled_modules = enabled_modules
+      end
+
+      def name
+        metadata.name
+      end
+
+      def local_paths
+        @local_paths ||= [].tap do |paths|
+          paths << path
+          paths.push *berksfile.local_cookbooks.values.map {|cookbook| cookbook[:path]}
+          paths.uniq!
+        end
+      end
+
+      # TODO Сookbook'и зависимости на локальной файловой системе
+      # TODO должны обрабатываться рекурсивно. Чтобы контрольная сумма
+      # TODO учитывала все зависимости всех зависимых локальных cookbook'ов.
+      def checksum
+        @checksum ||= begin
+          all_local_paths = local_paths
+            .product(CHECKSUM_PATTERNS)
+            .map {|cb, dir| Dir[cb.join(dir)]}
+            .flatten
+            .map(&Pathname.method(:new))
+
+          builder.dimg.hashsum [
+            builder.dimg.paths_content_hashsum(all_local_paths),
+            *all_local_paths.map {|p| p.relative_path_from(self.path).to_s}.sort
+          ].compact
+        end
+      end
+
+      def vendor_path
+        builder.dimg.dapp.lock(_vendor_lock_name, default_timeout: 120) do
+          vendor! unless _vendor_path.join('.created_at').exist?
+        end
+        _vendor_path
+      end
+
+      def vendor!
+        volumes_from = [builder.dimg.dapp.base_container, builder.chefdk_container]
+
+        builder.dimg.dapp.log_secondary_process(builder.dimg.dapp.t(code: _vendor_process_name)) do
+          volumes_from = [builder.dimg.dapp.base_container, builder.chefdk_container]
+
+          vendor_commands = [
+            "#{builder.dimg.dapp.mkdir_bin} -p ~/.ssh",
+            "echo \"Host *\" >> ~/.ssh/config",
+            "echo \"    StrictHostKeyChecking no\" >> ~/.ssh/config",
+            *local_paths.map {|path| "#{builder.dimg.dapp.rsync_bin} --archive --relative #{path} /tmp/local_cookbooks"},
+            "cd /tmp/local_cookbooks/#{path}",
+            '/.dapp/deps/chefdk/bin/berks vendor /tmp/cookbooks',
+            ["#{builder.dimg.dapp.find_bin} /tmp/cookbooks -type d -exec #{builder.dimg.dapp.bash_bin} -ec '",
+             "#{builder.dimg.dapp.install_bin} -o #{Process.uid} -g #{Process.gid} --mode $(#{builder.dimg.dapp.stat_bin} -c %a {}) -d ",
+             "#{_vendor_path}/$(echo {} | #{builder.dimg.dapp.sed_bin} -e \"s/^\\/tmp\\/cookbooks//\")' \\;"].join,
+            ["#{builder.dimg.dapp.find_bin} /tmp/cookbooks -type f -exec #{builder.dimg.dapp.bash_bin} -ec '",
+             "#{builder.dimg.dapp.install_bin} -o #{Process.uid} -g #{Process.gid} --mode $(#{builder.dimg.dapp.stat_bin} -c %a {}) {} ",
+             "#{_vendor_path}/$(echo {} | #{builder.dimg.dapp.sed_bin} -e \"s/\\/tmp\\/cookbooks//\")' \\;"].join,
+            "#{builder.dimg.dapp.install_bin} -o #{Process.uid} -g #{Process.gid} --mode 0644 <(#{builder.dimg.dapp.date_bin} +%s.%N) #{_vendor_path.join('.created_at')}"
+          ]
+
+          builder.dimg.dapp.shellout!(
+            ['docker run --rm',
+             volumes_from.map {|container| "--volumes-from #{container}"}.join(' '),
+             *local_paths.map {|path| "--volume #{path}:#{path}"},
+             ("--volume #{builder.dimg.dapp.ssh_auth_sock}:/tmp/dapp-ssh-agent" if builder.dimg.dapp.ssh_auth_sock),
+             "--volume #{_vendor_path.tap(&:mkpath)}:#{_vendor_path}",
+             ('--env SSH_AUTH_SOCK=/tmp/dapp-ssh-agent' if builder.dimg.dapp.ssh_auth_sock),
+             "dappdeps/berksdeps:0.1.0 #{builder.dimg.dapp.bash_bin} -ec '#{builder.dimg.dapp.shellout_pack(vendor_commands.join(' && '))}'"].compact.join(' '),
+            log_verbose: builder.dimg.dapp.log_verbose?
+          )
+        end
+      end
+
+      def stage_cookbooks_path(stage)
+        _stage_cookbooks_path(stage).tap do |_cookbooks_path|
+          @stage_cookbooks_installed ||= {}
+          @stage_cookbooks_installed[stage] ||= true.tap {install_stage_cookbooks(stage)}
+        end
+      end
+
+      def stage_enabled_modules(stage)
+        @stage_enabled_modules ||= {}
+        @stage_enabled_modules[stage] ||= enabled_modules.select {|cookbook| stage_entry_exist?(stage, cookbook, stage)}
+      end
+
+      def stage_enabled_recipes(stage)
+        @stage_enabled_recipes ||= {}
+        @stage_enabled_recipes[stage] ||= enabled_recipes.select {|recipe| stage_entry_exist?(stage, self.name, recipe)}
+      end
+
+      def stage_checksum(stage)
+        paths = Dir[stage_cookbooks_path(stage).join('**/*')].map(&Pathname.method(:new))
 
         builder.dimg.hashsum [
-          builder.dimg.paths_content_hashsum(all_local_paths),
-          *all_local_paths.map {|p| p.relative_path_from(self.path).to_s}.sort
+          builder.dimg.paths_content_hashsum(paths),
+          *paths.map {|p| p.relative_path_from(stage_cookbooks_path(stage)).to_s}.sort,
+          stage == :before_install ? builder.chefdk_image : nil
         ].compact
       end
-    end
-
-    def vendor_path
-      builder.dimg.dapp.lock(_vendor_lock_name, default_timeout: 120) do
-        vendor! unless _vendor_path.join('.created_at').exist?
-      end
-      _vendor_path
-    end
-
-    def vendor!
-      volumes_from = [builder.dimg.dapp.base_container, builder.chefdk_container]
-
-      builder.dimg.dapp.log_secondary_process(builder.dimg.dapp.t(code: _vendor_process_name)) do
-        volumes_from = [builder.dimg.dapp.base_container, builder.chefdk_container]
-
-        vendor_commands = [
-          "#{builder.dimg.dapp.mkdir_bin} -p ~/.ssh",
-          "echo \"Host *\" >> ~/.ssh/config",
-          "echo \"    StrictHostKeyChecking no\" >> ~/.ssh/config",
-          *local_paths.map {|path| "#{builder.dimg.dapp.rsync_bin} --archive --relative #{path} /tmp/local_cookbooks"},
-          "cd /tmp/local_cookbooks/#{path}",
-          '/.dapp/deps/chefdk/bin/berks vendor /tmp/cookbooks',
-          ["#{builder.dimg.dapp.find_bin} /tmp/cookbooks -type d -exec #{builder.dimg.dapp.bash_bin} -ec '",
-           "#{builder.dimg.dapp.install_bin} -o #{Process.uid} -g #{Process.gid} --mode $(#{builder.dimg.dapp.stat_bin} -c %a {}) -d ",
-           "#{_vendor_path}/$(echo {} | #{builder.dimg.dapp.sed_bin} -e \"s/^\\/tmp\\/cookbooks//\")' \\;"].join,
-          ["#{builder.dimg.dapp.find_bin} /tmp/cookbooks -type f -exec #{builder.dimg.dapp.bash_bin} -ec '",
-           "#{builder.dimg.dapp.install_bin} -o #{Process.uid} -g #{Process.gid} --mode $(#{builder.dimg.dapp.stat_bin} -c %a {}) {} ",
-           "#{_vendor_path}/$(echo {} | #{builder.dimg.dapp.sed_bin} -e \"s/\\/tmp\\/cookbooks//\")' \\;"].join,
-          "#{builder.dimg.dapp.install_bin} -o #{Process.uid} -g #{Process.gid} --mode 0644 <(#{builder.dimg.dapp.date_bin} +%s.%N) #{_vendor_path.join('.created_at')}"
-        ]
-
-        builder.dimg.dapp.shellout!(
-          ['docker run --rm',
-           volumes_from.map {|container| "--volumes-from #{container}"}.join(' '),
-           *local_paths.map {|path| "--volume #{path}:#{path}"},
-           ("--volume #{builder.dimg.dapp.ssh_auth_sock}:/tmp/dapp-ssh-agent" if builder.dimg.dapp.ssh_auth_sock),
-           "--volume #{_vendor_path.tap(&:mkpath)}:#{_vendor_path}",
-           ('--env SSH_AUTH_SOCK=/tmp/dapp-ssh-agent' if builder.dimg.dapp.ssh_auth_sock),
-           "dappdeps/berksdeps:0.1.0 #{builder.dimg.dapp.bash_bin} -ec '#{builder.dimg.dapp.shellout_pack(vendor_commands.join(' && '))}'"].compact.join(' '),
-          log_verbose: builder.dimg.dapp.log_verbose?
-        )
-      end
-    end
-
-    def stage_cookbooks_path(stage)
-      _stage_cookbooks_path(stage).tap do |_cookbooks_path|
-        @stage_cookbooks_installed ||= {}
-        @stage_cookbooks_installed[stage] ||= true.tap {install_stage_cookbooks(stage)}
-      end
-    end
-
-    def stage_enabled_modules(stage)
-      @stage_enabled_modules ||= {}
-      @stage_enabled_modules[stage] ||= enabled_modules.select {|cookbook| stage_entry_exist?(stage, cookbook, stage)}
-    end
-
-    def stage_enabled_recipes(stage)
-      @stage_enabled_recipes ||= {}
-      @stage_enabled_recipes[stage] ||= enabled_recipes.select {|recipe| stage_entry_exist?(stage, self.name, recipe)}
-    end
-
-    def stage_checksum(stage)
-      paths = Dir[stage_cookbooks_path(stage).join('**/*')].map(&Pathname.method(:new))
-
-      builder.dimg.hashsum [
-        builder.dimg.paths_content_hashsum(paths),
-        *paths.map {|p| p.relative_path_from(stage_cookbooks_path(stage)).to_s}.sort,
-        stage == :before_install ? builder.chefdk_image : nil
-      ].compact
-    end
-
-    protected
-
-    def _vendor_path
-      builder.dimg.build_path.join('cookbooks', checksum)
-    end
-
-    def _vendor_process_name
-      "process.vendoring_builder_cookbooks"
-    end
-
-    def _vendor_lock_name
-      "#{builder.dimg.dapp.name}.cookbooks.#{checksum}"
-    end
-
-    def stage_entry_exist?(stage, cookbook, entrypoint)
-      stage_cookbooks_path(stage).join(cookbook, 'recipes', "#{entrypoint}.rb").exist?
-    end
-
-    def install_stage_cookbooks(stage)
-      _stage_cookbooks_path(stage).mkpath
-
-      stage_install_paths(stage).each do |cookbook_path, paths|
-        cookbook = cookbook_path.basename.to_s
-
-        paths.each do |from, to|
-          if from.nil?
-            to_path = _stage_cookbooks_path(stage).join(cookbook, 'recipes/void.rb')
-            to_path.parent.mkpath
-            FileUtils.touch to_path
-          else
-            from_path = cookbook_path.join(from)
-            to_path = _stage_cookbooks_path(stage).join(cookbook, to)
-            if from_path.directory? && to_path.exist?
-              Dir[from_path.join('**/*')]
-                .map(&Pathname.method(:new))
-                .each do |from_subpath|
-                  to_subpath = to_path.join(from_subpath.relative_path_from(from_path))
-                  raise(::Dapp::Builder::Chef::Error,
-                    code: :stage_path_overlap,
-                    data: { stage: stage,
-                            cookbook: cookbook,
-                            from: from_subpath.relative_path_from(cookbook_path),
-                            to: to_subpath.relative_path_from(_stage_cookbooks_path(stage).join(cookbook)) }
-                  ) if to_subpath.exist?
-
-                  to_subpath.parent.mkpath
-                  FileUtils.cp_r from_subpath, to_subpath
-                end
+
+      protected
+
+      def _vendor_path
+        builder.dimg.build_path.join('cookbooks', checksum)
+      end
+
+      def _vendor_process_name
+        "process.vendoring_builder_cookbooks"
+      end
+
+      def _vendor_lock_name
+        "#{builder.dimg.dapp.name}.cookbooks.#{checksum}"
+      end
+
+      def stage_entry_exist?(stage, cookbook, entrypoint)
+        stage_cookbooks_path(stage).join(cookbook, 'recipes', "#{entrypoint}.rb").exist?
+      end
+
+      def install_stage_cookbooks(stage)
+        _stage_cookbooks_path(stage).mkpath
+
+        stage_install_paths(stage).each do |cookbook_path, paths|
+          cookbook = cookbook_path.basename.to_s
+
+          paths.each do |from, to|
+            if from.nil?
+              to_path = _stage_cookbooks_path(stage).join(cookbook, 'recipes/void.rb')
+              to_path.parent.mkpath
+              FileUtils.touch to_path
             else
-              to_path.parent.mkpath
-              FileUtils.cp_r from_path, to_path
+              from_path = cookbook_path.join(from)
+              to_path = _stage_cookbooks_path(stage).join(cookbook, to)
+              if from_path.directory? && to_path.exist?
+                Dir[from_path.join('**/*')]
+                  .map(&Pathname.method(:new))
+                  .each do |from_subpath|
+                    to_subpath = to_path.join(from_subpath.relative_path_from(from_path))
+                    raise(Error::Chef,
+                      code: :stage_path_overlap,
+                      data: { stage: stage,
+                              cookbook: cookbook,
+                              from: from_subpath.relative_path_from(cookbook_path),
+                              to: to_subpath.relative_path_from(_stage_cookbooks_path(stage).join(cookbook)) }
+                    ) if to_subpath.exist?
+
+                    to_subpath.parent.mkpath
+                    FileUtils.cp_r from_subpath, to_subpath
+                  end
+              else
+                to_path.parent.mkpath
+                FileUtils.cp_r from_path, to_path
+              end
             end
           end
         end
       end
-    end
-
-    def stage_install_paths(stage)
-      select_existing_paths = proc do |cookbook_path, paths|
-        paths.select {|from, _| cookbook_path.join(from).exist?}
-      end
-
-      common_paths = [['metadata.json', 'metadata.json']]
-
-      install_paths = Dir[vendor_path.join('*')]
-                      .map(&Pathname.method(:new))
-                      .map do |cookbook_path|
-        cookbook_name = File.basename cookbook_path
-        is_builder = (cookbook_name == self.name)
-        is_dimod = cookbook_name.start_with? 'dimod-'
-        dimod_enabled = is_dimod && enabled_modules.include?(cookbook_name)
-        paths = nil
-
-        if is_builder
-          common_dapp_paths = select_existing_paths.call(
-            cookbook_path,
-            [
-              *common_paths,
-              ["files/#{stage}/common", 'files/default'],
-              ["templates/#{stage}/common", 'templates/default'],
-              *enabled_recipes.flat_map do |recipe|
-                [["files/#{stage}/#{recipe}", 'files/default'],
-                ["templates/#{stage}/#{recipe}", 'templates/default']]
-              end
-            ]
-          )
-
-          recipe_paths = enabled_recipes
-            .map {|recipe| ["recipes/#{stage}/#{recipe}.rb", "recipes/#{recipe}.rb"]}
-            .select {|from, _| cookbook_path.join(from).exist?}
-
-          if recipe_paths.any?
-            paths = [*recipe_paths, *common_dapp_paths]
-          else
-            paths = [nil, *common_dapp_paths]
+
+      def stage_install_paths(stage)
+        select_existing_paths = proc do |cookbook_path, paths|
+          paths.select {|from, _| cookbook_path.join(from).exist?}
+        end
+
+        common_paths = [['metadata.json', 'metadata.json']]
+
+        install_paths = Dir[vendor_path.join('*')]
+                        .map(&Pathname.method(:new))
+                        .map do |cookbook_path|
+          cookbook_name = File.basename cookbook_path
+          is_builder = (cookbook_name == self.name)
+          is_dimod = cookbook_name.start_with? 'dimod-'
+          dimod_enabled = is_dimod && enabled_modules.include?(cookbook_name)
+          paths = nil
+
+          if is_builder
+            common_dapp_paths = select_existing_paths.call(
+              cookbook_path,
+              [
+                *common_paths,
+                ["files/#{stage}/common", 'files/default'],
+                ["templates/#{stage}/common", 'templates/default'],
+                *enabled_recipes.flat_map do |recipe|
+                  [["files/#{stage}/#{recipe}", 'files/default'],
+                  ["templates/#{stage}/#{recipe}", 'templates/default']]
+                end
+              ]
+            )
+
+            recipe_paths = enabled_recipes
+              .map {|recipe| ["recipes/#{stage}/#{recipe}.rb", "recipes/#{recipe}.rb"]}
+              .select {|from, _| cookbook_path.join(from).exist?}
+
+            if recipe_paths.any?
+              paths = [*recipe_paths, *common_dapp_paths]
+            else
+              paths = [nil, *common_dapp_paths]
+            end
+          elsif is_dimod && dimod_enabled
+            common_dimod_paths = select_existing_paths.call(
+              cookbook_path,
+              [
+                *common_paths,
+                ["files/#{stage}", 'files/default'],
+                ['files/common', 'files/default'],
+                ["templates/#{stage}", 'templates/default'],
+                ['templates/common', 'templates/default'],
+                ["attributes/#{stage}.rb", "attributes/#{stage}.rb"],
+                ['attributes/common.rb', 'attributes/common.rb']
+              ]
+            )
+
+            recipe_path = "recipes/#{stage}.rb"
+            if cookbook_path.join(recipe_path).exist?
+              paths = [[recipe_path, recipe_path], *common_dimod_paths]
+            else
+              paths = [nil, *common_dimod_paths]
+            end
+          elsif !is_dimod
+            paths = [['.', '.']]
           end
-        elsif is_dimod && dimod_enabled
-          common_dimod_paths = select_existing_paths.call(
-            cookbook_path,
-            [
-              *common_paths,
-              ["files/#{stage}", 'files/default'],
-              ['files/common', 'files/default'],
-              ["templates/#{stage}", 'templates/default'],
-              ['templates/common', 'templates/default'],
-              ["attributes/#{stage}.rb", "attributes/#{stage}.rb"],
-              ['attributes/common.rb', 'attributes/common.rb']
-            ]
-          )
-
-<<<<<<< HEAD
-          recipe_path = "recipes/#{stage}.rb"
-          if cookbook_path.join(recipe_path).exist?
-            paths = [[recipe_path, recipe_path], *common_dimod_paths]
-          else
-            paths = [nil, *common_dimod_paths]
-=======
-        def install_stage_cookbooks(stage)
-          _stage_cookbooks_path(stage).mkpath
-
-          stage_install_paths(stage).each do |cookbook_path, paths|
-            cookbook = cookbook_path.basename.to_s
-
-            paths.each do |from, to|
-              if from.nil?
-                to_path = _stage_cookbooks_path(stage).join(cookbook, 'recipes/void.rb')
-                to_path.parent.mkpath
-                FileUtils.touch to_path
-              else
-                from_path = cookbook_path.join(from)
-                to_path = _stage_cookbooks_path(stage).join(cookbook, to)
-                if from_path.directory? && to_path.exist?
-                  Dir[from_path.join('**/*')]
-                    .map(&Pathname.method(:new))
-                    .each do |from_subpath|
-                      to_subpath = to_path.join(from_subpath.relative_path_from(from_path))
-                      raise(Error::Chef,
-                        code: :stage_path_overlap,
-                        data: { stage: stage,
-                                cookbook: cookbook,
-                                from: from_subpath.relative_path_from(cookbook_path),
-                                to: to_subpath.relative_path_from(_stage_cookbooks_path(stage).join(cookbook)) }
-                      ) if to_subpath.exist?
-
-                      to_subpath.parent.mkpath
-                      FileUtils.cp_r from_subpath, to_subpath
-                    end
-                else
-                  to_path.parent.mkpath
-                  FileUtils.cp_r from_path, to_path
-                end
-              end
-            end
->>>>>>> d87f280e
-          end
-        elsif !is_dimod
-          paths = [['.', '.']]
-        end
-
-        [cookbook_path, paths] if paths && paths.any?
-      end.compact
-    end
-
-    def _stage_cookbooks_path(stage)
-      builder.stage_build_path(stage).join('cookbooks')
-    end
-  end # Chef::Cookbook
-end # Dapp::Dimg::Builder+
+          [cookbook_path, paths] if paths && paths.any?
+        end.compact
+      end
+
+      def _stage_cookbooks_path(stage)
+        builder.stage_build_path(stage).join('cookbooks')
+      end
+    end # Chef::Cookbook
+  end # Dimg::Builder
+end # Dapp