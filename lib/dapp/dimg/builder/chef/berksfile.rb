<<<<<<< HEAD
module Dapp::Dimg::Builder
  class Chef::Berksfile
    class << self
      def from_file(cookbook_path, berksfile_file_path)
        berksfile = self.new(cookbook_path)
        FileParser.new(berksfile_file_path, berksfile)
        berksfile
      end

      def from_conf(cookbook_path, conf)
        # TODO
      end
    end # << self

    class FileParser
      def initialize(berksfile_file_path, berksfile)
        @berksfile_file_path = berksfile_file_path
        @berksfile = berksfile

        parse
      end

      def cookbook(name, *_args, path: nil, **_kwargs)
        @berksfile.add_local_cookbook_path(name, path) if path
      end

      # rubocop:disable Style/MethodMissing
      def method_missing(*_a, &_blk)
      end
      # rubocop:enable Style/MethodMissing

      private

      def parse
        instance_eval(@berksfile_file_path.read, @berksfile_file_path.to_s)
      end
    end # FileParser

    attr_reader :cookbook_path
    attr_reader :local_cookbooks

    def initialize(cookbook_path)
      @cookbook_path = Pathname.new(cookbook_path)
      @local_cookbooks = {}
    end

    def dump
      #FIXME
    end

    def add_local_cookbook_path(name, path)
      raise(::Dapp::Dimg::Builder::Chef::Error, code: :berksfile_absolute_path_forbidden,
                                                data: { cookbook: name, path: path }) if path.start_with? '/'

      desc = {
        name: name,
        path: cookbook_path.join(path),
        chefignore: [],
      }

      if desc[:path].join('chefignore').exist?
        chefignore_patterns = desc[:path].join('chefignore').read.split("\n").map(&:strip)
        desc[:chefignore] = Dir[*chefignore_patterns.map {|pattern| desc[:path].join(pattern)}]
          .map(&Pathname.method(:new))
      end

      @local_cookbooks[name] = desc
    end

    def local_cookbook?(name)
      local_cookbooks.key? name
    end

    def local_cookbook(name)
      local_cookbooks[name]
    end
  end # Chef::Berksfile
end # Dapp::Dimg::Builder
=======
module Dapp
  module Dimg
    module Builder
      class Chef::Berksfile
        class << self
          def from_file(cookbook_path, berksfile_file_path)
            berksfile = self.new(cookbook_path)
            FileParser.new(berksfile_file_path, berksfile)
            berksfile
          end

          def from_conf(cookbook_path, conf)
            # TODO
          end
        end # << self

        class FileParser
          def initialize(berksfile_file_path, berksfile)
            @berksfile_file_path = berksfile_file_path
            @berksfile = berksfile

            parse
          end

          def cookbook(name, *_args, path: nil, **_kwargs)
            @berksfile.add_local_cookbook_path(name, path) if path
          end

          # rubocop:disable Style/MethodMissing
          def method_missing(*_a, &_blk)
          end
          # rubocop:enable Style/MethodMissing

          private

          def parse
            instance_eval(@berksfile_file_path.read, @berksfile_file_path.to_s)
          end
        end # FileParser

        attr_reader :cookbook_path
        attr_reader :local_cookbooks

        def initialize(cookbook_path)
          @cookbook_path = Pathname.new(cookbook_path)
          @local_cookbooks = {}
        end

        def dump
          #FIXME
        end

        def add_local_cookbook_path(name, path)
          raise(Error::Chef, code: :berksfile_absolute_path_forbidden, data: { cookbook: name, path: path }) if path.start_with? '/'

          desc = {
            name: name,
            path: cookbook_path.join(path),
            chefignore: [],
          }

          if desc[:path].join('chefignore').exist?
            chefignore_patterns = desc[:path].join('chefignore').read.split("\n").map(&:strip)
            desc[:chefignore] = Dir[*chefignore_patterns.map {|pattern| desc[:path].join(pattern)}]
              .map(&Pathname.method(:new))
          end

          @local_cookbooks[name] = desc
        end

        def local_cookbook?(name)
          local_cookbooks.key? name
        end

        def local_cookbook(name)
          local_cookbooks[name]
        end
      end # Chef::Berksfile
    end # Builder
  end # Dimg
end # Dapp
>>>>>>> d87f280e
<|MERGE_RESOLUTION|>--- conflicted
+++ resolved
@@ -1,162 +1,79 @@
-<<<<<<< HEAD
-module Dapp::Dimg::Builder
-  class Chef::Berksfile
-    class << self
-      def from_file(cookbook_path, berksfile_file_path)
-        berksfile = self.new(cookbook_path)
-        FileParser.new(berksfile_file_path, berksfile)
-        berksfile
+module Dapp
+  module Dimg::Builder
+    class Chef::Berksfile
+      class << self
+        def from_file(cookbook_path, berksfile_file_path)
+          berksfile = self.new(cookbook_path)
+          FileParser.new(berksfile_file_path, berksfile)
+          berksfile
+        end
+
+        def from_conf(cookbook_path, conf)
+          # TODO
+        end
+      end # << self
+
+      class FileParser
+        def initialize(berksfile_file_path, berksfile)
+          @berksfile_file_path = berksfile_file_path
+          @berksfile = berksfile
+
+          parse
+        end
+
+        def cookbook(name, *_args, path: nil, **_kwargs)
+          @berksfile.add_local_cookbook_path(name, path) if path
+        end
+
+        # rubocop:disable Style/MethodMissing
+        def method_missing(*_a, &_blk)
+        end
+        # rubocop:enable Style/MethodMissing
+
+        private
+
+        def parse
+          instance_eval(@berksfile_file_path.read, @berksfile_file_path.to_s)
+        end
+      end # FileParser
+
+      attr_reader :cookbook_path
+      attr_reader :local_cookbooks
+
+      def initialize(cookbook_path)
+        @cookbook_path = Pathname.new(cookbook_path)
+        @local_cookbooks = {}
       end
 
-      def from_conf(cookbook_path, conf)
+      def dump
         # TODO
       end
-    end # << self
 
-    class FileParser
-      def initialize(berksfile_file_path, berksfile)
-        @berksfile_file_path = berksfile_file_path
-        @berksfile = berksfile
+      def add_local_cookbook_path(name, path)
+        raise(Error::Chef, code: :berksfile_absolute_path_forbidden, data: {cookbook: name, path: path}) if path.start_with? '/'
 
-        parse
+        desc = {
+          name: name,
+          path: cookbook_path.join(path),
+          chefignore: [],
+        }
+
+        if desc[:path].join('chefignore').exist?
+          chefignore_patterns = desc[:path].join('chefignore').read.split("\n").map(&:strip)
+          desc[:chefignore] = Dir[*chefignore_patterns.map {|pattern| desc[:path].join(pattern)}]
+            .map(&Pathname.method(:new))
+        end
+
+        @local_cookbooks[name] = desc
       end
 
-      def cookbook(name, *_args, path: nil, **_kwargs)
-        @berksfile.add_local_cookbook_path(name, path) if path
+      def local_cookbook?(name)
+        local_cookbooks.key? name
       end
 
-      # rubocop:disable Style/MethodMissing
-      def method_missing(*_a, &_blk)
+      def local_cookbook(name)
+        local_cookbooks[name]
       end
-      # rubocop:enable Style/MethodMissing
-
-      private
-
-      def parse
-        instance_eval(@berksfile_file_path.read, @berksfile_file_path.to_s)
-      end
-    end # FileParser
-
-    attr_reader :cookbook_path
-    attr_reader :local_cookbooks
-
-    def initialize(cookbook_path)
-      @cookbook_path = Pathname.new(cookbook_path)
-      @local_cookbooks = {}
-    end
-
-    def dump
-      #FIXME
-    end
-
-    def add_local_cookbook_path(name, path)
-      raise(::Dapp::Dimg::Builder::Chef::Error, code: :berksfile_absolute_path_forbidden,
-                                                data: { cookbook: name, path: path }) if path.start_with? '/'
-
-      desc = {
-        name: name,
-        path: cookbook_path.join(path),
-        chefignore: [],
-      }
-
-      if desc[:path].join('chefignore').exist?
-        chefignore_patterns = desc[:path].join('chefignore').read.split("\n").map(&:strip)
-        desc[:chefignore] = Dir[*chefignore_patterns.map {|pattern| desc[:path].join(pattern)}]
-          .map(&Pathname.method(:new))
-      end
-
-      @local_cookbooks[name] = desc
-    end
-
-    def local_cookbook?(name)
-      local_cookbooks.key? name
-    end
-
-    def local_cookbook(name)
-      local_cookbooks[name]
-    end
-  end # Chef::Berksfile
-end # Dapp::Dimg::Builder
-=======
-module Dapp
-  module Dimg
-    module Builder
-      class Chef::Berksfile
-        class << self
-          def from_file(cookbook_path, berksfile_file_path)
-            berksfile = self.new(cookbook_path)
-            FileParser.new(berksfile_file_path, berksfile)
-            berksfile
-          end
-
-          def from_conf(cookbook_path, conf)
-            # TODO
-          end
-        end # << self
-
-        class FileParser
-          def initialize(berksfile_file_path, berksfile)
-            @berksfile_file_path = berksfile_file_path
-            @berksfile = berksfile
-
-            parse
-          end
-
-          def cookbook(name, *_args, path: nil, **_kwargs)
-            @berksfile.add_local_cookbook_path(name, path) if path
-          end
-
-          # rubocop:disable Style/MethodMissing
-          def method_missing(*_a, &_blk)
-          end
-          # rubocop:enable Style/MethodMissing
-
-          private
-
-          def parse
-            instance_eval(@berksfile_file_path.read, @berksfile_file_path.to_s)
-          end
-        end # FileParser
-
-        attr_reader :cookbook_path
-        attr_reader :local_cookbooks
-
-        def initialize(cookbook_path)
-          @cookbook_path = Pathname.new(cookbook_path)
-          @local_cookbooks = {}
-        end
-
-        def dump
-          #FIXME
-        end
-
-        def add_local_cookbook_path(name, path)
-          raise(Error::Chef, code: :berksfile_absolute_path_forbidden, data: { cookbook: name, path: path }) if path.start_with? '/'
-
-          desc = {
-            name: name,
-            path: cookbook_path.join(path),
-            chefignore: [],
-          }
-
-          if desc[:path].join('chefignore').exist?
-            chefignore_patterns = desc[:path].join('chefignore').read.split("\n").map(&:strip)
-            desc[:chefignore] = Dir[*chefignore_patterns.map {|pattern| desc[:path].join(pattern)}]
-              .map(&Pathname.method(:new))
-          end
-
-          @local_cookbooks[name] = desc
-        end
-
-        def local_cookbook?(name)
-          local_cookbooks.key? name
-        end
-
-        def local_cookbook(name)
-          local_cookbooks[name]
-        end
-      end # Chef::Berksfile
-    end # Builder
-  end # Dimg
-end # Dapp
->>>>>>> d87f280e
+    end # Chef::Berksfile
+  end # Dimg::Builder
+end # Dapp