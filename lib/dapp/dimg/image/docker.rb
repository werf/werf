module Dapp
  module Dimg
    module Image
      class Docker
        attr_reader :from
        attr_reader :name
        attr_reader :dapp

        def self.image_by_name(name:, **kwargs)
          (@images ||= {})[name] ||= new(name: name, **kwargs)
        end

        def initialize(name:, dapp:, from: nil)
          @from = from
          @name = name
          @dapp = dapp
        end

        def id
          cache[:id]
        end

        def untag!
          raise Error::Build, code: :image_already_untagged, data: { name: name } unless tagged?
          dapp.shellout!("#{dapp.host_docker_bin} rmi #{name}")
          cache_reset
        end

        def push!
          raise Error::Build, code: :image_not_exist, data: { name: name } unless tagged?
          dapp.log_secondary_process(dapp.t(code: 'process.image_push', data: { name: name })) do
            dapp.shellout!("#{dapp.host_docker_bin} push #{name}", verbose: true)
          end
        end

        def pull!
          return if tagged?
          dapp.log_secondary_process(dapp.t(code: 'process.image_pull', data: { name: name })) do
            dapp.shellout!("#{dapp.host_docker_bin} pull #{name}", verbose: true)
          end
          cache_reset
        end

        def tagged?
          !!id
        end

        def created_at
          raise Error::Build, code: :image_not_exist, data: { name: name } unless tagged?
          cache[:created_at]
        end

        def size
          raise Error::Build, code: :image_not_exist, data: { name: name } unless tagged?
          cache[:size]
        end

        def self.image_config_option(image_id:, option:)
          output = ::Dapp::Dapp.shellout!("#{::Dapp::Dapp.host_docker_bin} inspect --format='{{json .Config.#{option.to_s.capitalize}}}' #{image_id}").stdout.strip
          output == 'null' ? [] : JSON.parse(output)
        end

        def cache_reset
          self.class.cache_reset(name)
        end

        protected

        def cache
          self.class.cache[name.to_s] || {}
        end

        class << self
          def image_name_format
            "#{DockerRegistry.repo_name_format}(:(?<tag>#{tag_format}))?"
          end

          def tag_format
            '(?![-.])[a-zA-Z0-9_.-]{1,127}'
          end

          def image_name?(name)
            !(/^#{image_name_format}$/ =~ name).nil?
          end

          def tag?(name)
            !(/^#{tag_format}$/ =~ name).nil?
          end

<<<<<<< HEAD
          def tag!(id:, tag:, verbose: false, quiet: false)
            ::Dapp::Dapp.shellout!("docker tag #{id} #{tag}", verbose: verbose, quiet: quiet)
=======
          def tag!(id:, tag:)
            ::Dapp::Dapp.shellout!("#{::Dapp::Dapp.host_docker_bin} tag #{id} #{tag}")
>>>>>>> 81f7af08
            cache_reset
          end

          def save!(image_or_images, file_path, verbose: false, quiet: false)
            images = Array(image_or_images).join(' ')
<<<<<<< HEAD
            ::Dapp::Dapp.shellout!("docker save -o #{file_path} #{images}", verbose: verbose, quiet: quiet)
          end

          def load!(file_path, verbose: false, quiet: false)
            ::Dapp::Dapp.shellout!("docker load -i #{file_path}", verbose: verbose, quiet: quiet)
=======
            ::Dapp::Dapp.shellout!("#{::Dapp::Dapp.host_docker_bin} save -o #{file_path} #{images}", verbose: true)
          end

          def load!(file_path)
            ::Dapp::Dapp.shellout!("#{::Dapp::Dapp.host_docker_bin} load -i #{file_path}", verbose: true)
>>>>>>> 81f7af08
          end

          def cache
            @cache ||= (@cache = {}).tap { cache_reset }
          end

          def cache_reset(name = '')
            cache.delete(name)
            ::Dapp::Dapp.shellout!("#{::Dapp::Dapp.host_docker_bin} images --format='{{.Repository}}:{{.Tag}};{{.ID}};{{.CreatedAt}};{{.Size}}' --no-trunc #{name}")
                        .stdout
                        .lines
                        .each do |l|
              name, id, created_at, size_field = l.split(';').map(&:strip)
              name = name.reverse.chomp('docker.io/'.reverse).reverse
              size = begin
                match = size_field.match(/^(\d+(\.\d+)?)\ ?(b|kb|mb|gb|tb)$/i)
                raise Error::Build, code: :unsupported_docker_image_size_format, data: {value: size_field} unless match and match[1] and match[3]

                number = match[1].to_f
                unit = match[3].downcase

                coef = case unit
                       when 'b'  then 0
                       when 'kb' then 1
                       when 'mb' then 2
                       when 'gb' then 3
                       when 'tb' then 4
                       end

                number * (1000**coef)
              end
              cache[name] = { id: id, created_at: created_at, size: size }
            end
          end
        end
      end # Docker
    end # Image
  end # Dimg
end # Dapp<|MERGE_RESOLUTION|>--- conflicted
+++ resolved
@@ -87,31 +87,18 @@
             !(/^#{tag_format}$/ =~ name).nil?
           end
 
-<<<<<<< HEAD
           def tag!(id:, tag:, verbose: false, quiet: false)
-            ::Dapp::Dapp.shellout!("docker tag #{id} #{tag}", verbose: verbose, quiet: quiet)
-=======
-          def tag!(id:, tag:)
-            ::Dapp::Dapp.shellout!("#{::Dapp::Dapp.host_docker_bin} tag #{id} #{tag}")
->>>>>>> 81f7af08
+            ::Dapp::Dapp.shellout!("#{::Dapp::Dapp.host_docker_bin} tag #{id} #{tag}", verbose: verbose, quiet: quiet)
             cache_reset
           end
 
           def save!(image_or_images, file_path, verbose: false, quiet: false)
             images = Array(image_or_images).join(' ')
-<<<<<<< HEAD
-            ::Dapp::Dapp.shellout!("docker save -o #{file_path} #{images}", verbose: verbose, quiet: quiet)
+            ::Dapp::Dapp.shellout!("#{::Dapp::Dapp.host_docker_bin} save -o #{file_path} #{images}", verbose: verbose, quiet: quiet)
           end
 
           def load!(file_path, verbose: false, quiet: false)
-            ::Dapp::Dapp.shellout!("docker load -i #{file_path}", verbose: verbose, quiet: quiet)
-=======
-            ::Dapp::Dapp.shellout!("#{::Dapp::Dapp.host_docker_bin} save -o #{file_path} #{images}", verbose: true)
-          end
-
-          def load!(file_path)
-            ::Dapp::Dapp.shellout!("#{::Dapp::Dapp.host_docker_bin} load -i #{file_path}", verbose: true)
->>>>>>> 81f7af08
+            ::Dapp::Dapp.shellout!("#{::Dapp::Dapp.host_docker_bin} load -i #{file_path}", verbose: verbose, quiet: quiet)
           end
 
           def cache
