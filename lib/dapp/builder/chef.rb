module Dapp
  module Builder
    # Chef
    class Chef < Base
      LOCAL_COOKBOOK_CHECKSUM_PATTERNS = %w(
        attributes/**/*
        recipes/**/*
        files/**/*
        templates/**/*
      ).freeze

      DEFAULT_CHEFDK_IMAGE = 'dappdeps/chefdk:0.17.3-1'.freeze # TODO: config, DSL, DEFAULT_CHEFDK_IMAGE

      [:infra_install, :infra_setup, :install, :setup].each do |stage|
        define_method("#{stage}_checksum") { stage_cookbooks_checksum(stage) }

        define_method("#{stage}?") { !stage_empty?(stage) }

        define_method("#{stage}") do |image|
          unless stage_empty?(stage)
            image.add_volumes_from(chefdk_container)
            image.add_command 'export PATH=/.dapp/deps/chefdk/bin:$PATH',
                              "export DAPP_BUILD_STAGE=#{stage}"

            image.add_volume "#{stage_build_path(stage)}:#{container_stage_build_path(stage)}:ro"
            image.add_command ['chef-solo',
                               '--legacy-mode',
                               "-c #{container_stage_config_path(stage)}",
                               "-o #{stage_cookbooks_runlist(stage).join(',')}"].join(' ')
          end
        end
      end

      def chef_cookbooks_checksum
        stage_cookbooks_checksum(:chef_cookbooks)
      end

      def chef_cookbooks(image)
        image.add_volume "#{cookbooks_vendor_path}:#{application.container_dapp_path('chef_vendored_cookbooks')}"
        image.add_command(
          'mkdir -p /usr/share/dapp/chef_repo',
          ["cp -a #{application.container_dapp_path('chef_vendored_cookbooks')} ",
           '/usr/share/dapp/chef_repo/cookbooks'].join
        )
      end

      private

      def enabled_modules
        application.config._chef._modules
      end

      def enabled_recipes
        application.config._chef._recipes
      end

      def project_name
        cookbook_metadata.name
      end

      def berksfile_path
        application.home_path('Berksfile')
      end

      def berksfile_lock_path
        application.home_path('Berksfile.lock')
      end

      def berksfile
        @berksfile ||= Berksfile.new(application.home_path, berksfile_path)
      end

      def cookbook_metadata_path
        application.home_path('metadata.rb')
      end

      def cookbook_metadata
        @cookbook_metadata ||= CookbookMetadata.new(cookbook_metadata_path)
      end

      def berksfile_lock_checksum
        application.hashsum berksfile_lock_path.read if berksfile_lock_path.exist?
      end

      def local_cookbook_paths_for_checksum
        @local_cookbook_paths_for_checksum ||= berksfile
                                               .local_cookbooks
                                               .values
                                               .map { |cookbook| cookbook[:path] }
                                               .product(LOCAL_COOKBOOK_CHECKSUM_PATTERNS)
                                               .map { |cb, dir| Dir[cb.join(dir)] }
                                               .flatten
                                               .map(&Pathname.method(:new))
      end

      def stage_cookbooks_paths_for_checksum(stage)
        install_stage_cookbooks(stage)
        Dir[stage_cookbooks_path(stage, '**/*')].map(&Pathname.method(:new))
      end

      def stage_cookbooks_checksum_path(stage)
        application.build_path("#{cookbooks_checksum}.#{stage}.checksum")
      end

      def stage_cookbooks_checksum(stage)
        if stage_cookbooks_checksum_path(stage).exist?
          stage_cookbooks_checksum_path(stage).read.strip
        else
          checksum = if stage == :chef_cookbooks
                       cookbooks_checksum
                     else
                       application.hashsum [
                         _paths_checksum(stage_cookbooks_paths_for_checksum(stage)),
                         *enabled_modules,
                         stage == :infra_install ? chefdk_image : nil
                       ].compact
                     end

          stage_cookbooks_checksum_path(stage).write "#{checksum}\n"
          checksum
        end
      end

      def cookbooks_checksum
        @cookbooks_checksum ||= application.hashsum [
          berksfile_lock_checksum,
          _paths_checksum(local_cookbook_paths_for_checksum),
          *enabled_modules
        ]
      end

      def chefdk_image
        DEFAULT_CHEFDK_IMAGE # TODO: config, DSL, DEFAULT_CHEFDK_IMAGE
      end

      def chefdk_container_name # FIXME: hashsum(image) or dockersafe()
        chefdk_image.tr('/', '_').tr(':', '_')
      end

      def chefdk_container
        @chefdk_container ||= begin
          if application.shellout("docker inspect #{chefdk_container_name}").exitstatus.nonzero?
            application.log_secondary_process(application.t(code: 'process.chefdk_loading'), short: true) do
              application.shellout(
                ['docker run',
                 '--restart=no',
                 "--name #{chefdk_container_name}",
                 "--volume /.dapp/deps/chefdk #{chefdk_image}",
                 '2>/dev/null'].join(' ')
              )
            end
          end
          chefdk_container_name
        end
      end

      # rubocop:disable Metrics/MethodLength, Metrics/AbcSize
      def install_cookbooks
        volumes_from = chefdk_container
        application.log_secondary_process(application.t(code: 'process.berks_vendor')) do
          ssh_auth_socket_path = nil
          ssh_auth_socket_path = Pathname.new(ENV['SSH_AUTH_SOCK']).expand_path if ENV['SSH_AUTH_SOCK'] && File.exist?(ENV['SSH_AUTH_SOCK'])

          vendor_commands = [
            'mkdir -p ~/.ssh',
            'echo "Host *" >> ~/.ssh/config',
            'echo "    StrictHostKeyChecking no" >> ~/.ssh/config',
            'if [ ! -f Berksfile.lock ] ; then echo "Berksfile.lock not found" 1>&2 ; exit 1 ; fi',
            'cp -a Berksfile.lock /tmp/Berksfile.lock.orig',
            '/.dapp/deps/chefdk/bin/berks vendor /tmp/vendored_cookbooks',
            'export LOCKDIFF=$(diff -u0 Berksfile.lock /tmp/Berksfile.lock.orig)',
            ['if [ "$LOCKDIFF" != "" ] ; then ',
             'cp -a /tmp/Berksfile.lock.orig Berksfile.lock ; ',
             'echo -e "Bad Berksfile.lock\n$LOCKDIFF" 1>&2 ; exit 1 ; fi'].join,
            ["find /tmp/vendored_cookbooks -type d -exec bash -ec '",
             "install -o #{Process.uid} -g #{Process.gid} --mode $(stat -c %a {}) -d ",
             "#{_cookbooks_vendor_path}/$(echo {} | sed -e \"s/^\\/tmp\\/vendored_cookbooks//\")' \\;"].join,
            ["find /tmp/vendored_cookbooks -type f -exec bash -ec '",
             "install -o #{Process.uid} -g #{Process.gid} --mode $(stat -c %a {}) {} ",
             "#{_cookbooks_vendor_path}/$(echo {} | sed -e \"s/\\/tmp\\/vendored_cookbooks//\")' \\;"].join
          ]

          application.shellout!(
            ['docker run --rm',
             ("--volume #{ssh_auth_socket_path}:#{ssh_auth_socket_path}" if ssh_auth_socket_path),
             "--volume #{_cookbooks_vendor_path.tap(&:mkpath)}:#{_cookbooks_vendor_path}",
             *berksfile.local_cookbooks
                       .values
                       .map { |cookbook| "--volume #{cookbook[:path]}:#{cookbook[:path]}" },
             "--volumes-from #{volumes_from}",
             "--workdir #{berksfile_path.parent}",
             ("--env SSH_AUTH_SOCK=#{ssh_auth_socket_path}" if ssh_auth_socket_path),
             "dappdeps/berksdeps:0.1.0 bash -ec '#{application.shellout_pack(vendor_commands.join(' && '))}'"].compact.join(' '),
            log_verbose: application.log_verbose?
          )

          true
        end
      end
      # rubocop:enable Metrics/MethodLength, Metrics/AbcSize

      def _cookbooks_vendor_path
        application.tmp_path(application.config._name, "cookbooks.#{cookbooks_checksum}")
      end

      def cookbooks_vendor_path(*path)
        _cookbooks_vendor_path.tap do |cookbooks_path|
          install_cookbooks unless cookbooks_path.exist?
        end.join(*path)
      end

      # rubocop:disable Metrics/MethodLength, Metrics/AbcSize
      def install_stage_cookbooks(stage)
        @install_stage_cookbooks ||= {}
        @install_stage_cookbooks[stage] ||= true.tap do
          common_paths = proc do |cookbook_path|
            [['metadata.json', 'metadata.json'],
             ['attributes/common', 'attributes'],
             ["attributes/#{stage}", 'attributes'],
             ["files/#{stage}", 'files/default'],
             ["templates/#{stage}", 'templates/default']].select { |from, _| cookbook_path.join(from).exist? }
          end

          install_paths = Dir[cookbooks_vendor_path('*')]
                          .map(&Pathname.method(:new))
                          .map do |cookbook_path|
            cookbook_name = File.basename cookbook_path
            is_project = (cookbook_name == project_name)
            is_mdapp = cookbook_name.start_with? 'mdapp-'
            mdapp_name = (is_mdapp ? cookbook_name.split('mdapp-')[1] : nil)
            mdapp_enabled = is_mdapp && enabled_modules.include?(mdapp_name)

            paths = if is_project
                      recipe_paths = enabled_recipes
                                     .map { |recipe| ["recipes/#{stage}/#{recipe}.rb", "recipes/#{recipe}.rb"] }
                                     .select { |from, _| cookbook_path.join(from).exist? }

                      if recipe_paths.any?
                        [*recipe_paths, *common_paths[cookbook_path]]
                      else
                        [nil, *common_paths[cookbook_path]]
                      end
                    elsif is_mdapp && mdapp_enabled
                      recipe_path = "recipes/#{stage}.rb"

                      if cookbook_path.join(recipe_path).exist?
                        [[recipe_path, recipe_path], *common_paths[cookbook_path]]
                      else
                        [nil, *common_paths[cookbook_path]]
                      end
                    else
                      [['.', '.']]
                    end

            [cookbook_path, paths] if paths && paths.any?
          end.compact

          stage_cookbooks_path(stage).mkpath
          install_paths.each do |cookbook_path, paths|
            cookbook = cookbook_path.basename

            paths.each do |from, to|
              if from.nil?
                to_path = stage_cookbooks_path(stage, cookbook, 'recipes/void.rb')
                to_path.parent.mkpath
                FileUtils.touch to_path
              else
                from_path = cookbook_path.join(from)
                to_path = stage_cookbooks_path(stage, cookbook, to)
                if from_path.directory? && to_path.exist?
                  Dir[from_path.join('**/*')]
                    .map(&Pathname.method(:new))
                    .each do |from_subpath|
                      to_subpath = to_path.join(from_subpath.relative_path_from(from_path))
                      raise Error, code: :stage_path_overlap,
                                   data: { stage: stage,
                                           cookbook: cookbook,
                                           from: from_subpath.relative_path_from(cookbook_path),
                                           to: to_subpath.relative_path_from(stage_cookbooks_path(stage, cookbook)) } if to_subpath.exist?

                      to_subpath.parent.mkpath
                      FileUtils.cp_r from_subpath, to_subpath
                    end
                else
                  to_path.parent.mkpath
                  FileUtils.cp_r from_path, to_path
                end
              end
            end
          end
        end
      end
      # rubocop:enable Metrics/MethodLength, Metrics/AbcSize

      # rubocop:disable Metrics/AbcSize
      def stage_cookbooks_runlist(stage)
        install_stage_cookbooks(stage)

        @stage_cookbooks_runlist ||= {}
        @stage_cookbooks_runlist[stage] ||= begin
          res = []

          does_entry_exist = ->(cookbook, entrypoint) do
            stage_cookbooks_path(stage, cookbook, 'recipes', "#{entrypoint}.rb").exist?
          end

          format_entry = ->(cookbook, entrypoint) do
            entrypoint = 'void' if entrypoint.nil?
            "#{cookbook}::#{entrypoint}"
          end

          enabled_modules
            .map { |mod| to_recipe_entry["mdapp-#{mod}", stage] || to_entry["mdapp-#{mod}", 'void'] }
            .tap { |entries| res.concat entries }

          enabled_recipes
            .map { |recipe| [project_name, recipe] }
            .select { |entry| does_entry_exist[*entry] }
            .tap do |entries|
              if entries.any?
                res.concat entries
              else
                res << [project_name, nil]
              end
            end
<<<<<<< HEAD

          enabled_modules
            .map do |mod|
              cookbook = "mdapp-#{mod}"
              if does_entry_exist[cookbook, stage]
                [cookbook, stage]
              else
                [cookbook, nil]
              end
            end
            .tap { |entries| res.concat entries }

          if res.all? { |_, entrypoint| entrypoint.nil? }
            []
          else
            res.map &format_entry
          end
=======
>>>>>>> 76adb45d
        end
      end
      # rubocop:enable Metrics/AbcSize

      def stage_empty?(stage)
        stage_cookbooks_runlist(stage).empty?
      end

      def stage_cookbooks_path(stage, *path)
        stage_build_path(stage, 'cookbooks', *path)
      end

      def install_chef_solo_stage_config(stage)
        @install_chef_solo_stage_config ||= {}
        @install_chef_solo_stage_config[stage] ||= true.tap do
          stage_build_path(stage, 'config.rb').write [
            "file_cache_path \"/.dapp/chef/cache\"\n",
            "cookbook_path \"#{container_stage_build_path(stage, 'cookbooks')}\"\n"
          ].join
        end
      end

      def container_stage_config_path(stage, *path)
        install_chef_solo_stage_config(stage)
        container_stage_build_path(stage, 'config.rb', *path)
      end

      def stage_build_path(stage, *path)
        application.tmp_path(application.config._name, stage).join(*path)
      end

      def container_stage_build_path(_stage, *path)
        path.compact.map(&:to_s).inject(Pathname.new('/.dapp/chef/build'), &:+)
      end

      def _paths_checksum(paths)
        application.hashsum [
          *paths.map(&:to_s).sort,
          *paths.reject(&:directory?)
                .sort
                .reduce(nil) { |a, e| application.hashsum [a, e.read].compact }
        ]
      end
    end
  end
end<|MERGE_RESOLUTION|>--- conflicted
+++ resolved
@@ -310,7 +310,14 @@
           end
 
           enabled_modules
-            .map { |mod| to_recipe_entry["mdapp-#{mod}", stage] || to_entry["mdapp-#{mod}", 'void'] }
+            .map do |mod|
+              cookbook = "mdapp-#{mod}"
+              if does_entry_exist[cookbook, stage]
+                [cookbook, stage]
+              else
+                [cookbook, nil]
+              end
+            end
             .tap { |entries| res.concat entries }
 
           enabled_recipes
@@ -323,26 +330,12 @@
                 res << [project_name, nil]
               end
             end
-<<<<<<< HEAD
-
-          enabled_modules
-            .map do |mod|
-              cookbook = "mdapp-#{mod}"
-              if does_entry_exist[cookbook, stage]
-                [cookbook, stage]
-              else
-                [cookbook, nil]
-              end
-            end
-            .tap { |entries| res.concat entries }
 
           if res.all? { |_, entrypoint| entrypoint.nil? }
             []
           else
             res.map &format_entry
           end
-=======
->>>>>>> 76adb45d
         end
       end
       # rubocop:enable Metrics/AbcSize
