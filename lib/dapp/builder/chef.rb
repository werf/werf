module Dapp
  module Builder
    # Chef
    class Chef < Base
      LOCAL_COOKBOOK_CHECKSUM_PATTERNS = %w(
        attributes/**/*
        recipes/**/*
        files/**/*
        templates/**/*
      ).freeze

      DEFAULT_CHEFDK_IMAGE = 'dappdeps/chefdk:0.17.3-1'.freeze # TODO: config, DSL, DEFAULT_CHEFDK_IMAGE

<<<<<<< HEAD
      %i(before_install install before_setup setup).each do |stage|
        define_method("#{stage}_checksum") { stage_cookbooks_checksum(stage) }
=======
      [:infra_install, :infra_setup, :install, :setup].each do |stage|
        define_method("#{stage}_checksum") do
          hashsum [stage_cookbooks_checksum(stage), *stage_cookbooks_runlist(stage)]
        end
>>>>>>> 7d2100c1

        define_method("#{stage}?") { !stage_empty?(stage) }

        define_method(stage.to_s) do |image|
          unless stage_empty?(stage)
            image.add_volumes_from(chefdk_container)
            image.add_command "export DAPP_BUILD_STAGE=#{stage}"

            image.add_volume "#{stage_build_path(stage)}:#{container_stage_build_path(stage)}:ro"
            image.add_command ['/.dapp/deps/chefdk/bin/chef-solo',
                               '--legacy-mode',
                               "-c #{container_stage_config_path(stage)}",
                               "-o #{stage_cookbooks_runlist(stage).join(',')}"].join(' ')
          end
        end
      end

      def chef_cookbooks_checksum
        stage_cookbooks_checksum(:chef_cookbooks)
      end

      def chef_cookbooks(image)
        image.add_volume "#{cookbooks_vendor_path}:#{application.container_dapp_path('chef_cookbooks')}"
        image.add_command(
          'mkdir -p /usr/share/dapp/chef_repo',
          ["cp -a #{application.container_dapp_path('chef_cookbooks')} ",
           '/usr/share/dapp/chef_repo/cookbooks'].join
        )
      end

      def before_application_should_be_built_check
        super

        %i(before_install install before_setup setup chef_cookbooks).each do |stage|
          raise ::Dapp::Error::Application, code: :cookbooks_stage_checksum_not_calculated,
                                            data: { stage: stage } unless stage_cookbooks_checksum_path(stage).exist?
        end
      end

      private

      def enabled_modules
        application.config._chef._modules
      end

      def enabled_recipes
        application.config._chef._recipes
      end

      def project_name
        cookbook_metadata.name
      end

      def berksfile_path
        application.home_path('Berksfile')
      end

      def berksfile_lock_path
        application.home_path('Berksfile.lock')
      end

      def berksfile
        @berksfile ||= Berksfile.new(application.home_path, berksfile_path)
      end

      def cookbook_metadata_path
        application.home_path('metadata.rb')
      end

      def cookbook_metadata
        @cookbook_metadata ||= CookbookMetadata.new(cookbook_metadata_path)
      end

      def berksfile_lock_checksum
        application.hashsum(berksfile_lock_path.read) if berksfile_lock_path.exist?
      end

      def stage_cookbooks_checksum_path(stage)
        application.build_path.join("#{cookbooks_checksum}.#{stage}.checksum")
      end

      def stage_cookbooks_checksum(stage)
        if stage_cookbooks_checksum_path(stage).exist?
          stage_cookbooks_checksum_path(stage).read.strip
        else
          checksum = if stage == :chef_cookbooks
                       paths = Dir[cookbooks_vendor_path('**/*')].map(&Pathname.method(:new))

                       application.hashsum [
                         application.paths_content_hashsum(paths),
                         *paths.map { |p| p.relative_path_from(cookbooks_vendor_path).to_s }.sort
                       ]
                     else
                       paths = Dir[stage_cookbooks_path(stage, '**/*')].map(&Pathname.method(:new))

                       application.hashsum [
                         application.paths_content_hashsum(paths),
                         *paths.map { |p| p.relative_path_from(stage_cookbooks_path(stage)).to_s }.sort,
<<<<<<< HEAD
                         *enabled_modules,
                         stage == :before_install ? chefdk_image : nil
=======
                         stage == :infra_install ? chefdk_image : nil
>>>>>>> 7d2100c1
                       ].compact
                     end

          stage_cookbooks_checksum_path(stage).tap do |path|
            path.parent.mkpath
            path.write "#{checksum}\n"
          end

          checksum
        end
      end

      def cookbooks_checksum
        @cookbooks_checksum ||= begin
          paths = berksfile
                  .local_cookbooks
                  .values
                  .map { |cookbook| cookbook[:path] }
                  .product(LOCAL_COOKBOOK_CHECKSUM_PATTERNS)
                  .map { |cb, dir| Dir[cb.join(dir)] }
                  .flatten
                  .map(&Pathname.method(:new))

          application.hashsum [
            application.paths_content_hashsum(paths),
            *paths.map { |p| p.relative_path_from(berksfile.home_path).to_s }.sort,
            (berksfile_lock_checksum unless application.project.cli_options[:dev]),
            *enabled_recipes,
            *enabled_modules
          ].compact
        end
      end

      def chefdk_image
        DEFAULT_CHEFDK_IMAGE # TODO: config, DSL, DEFAULT_CHEFDK_IMAGE
      end

      def chefdk_container_name # FIXME: hashsum(image) or dockersafe()
        chefdk_image.tr('/', '_').tr(':', '_')
      end

      def chefdk_container
        @chefdk_container ||= begin
          if application.project.shellout("docker inspect #{chefdk_container_name}").exitstatus.nonzero?
            application.project.log_secondary_process(application.project.t(code: 'process.chefdk_container_loading'), short: true) do
              application.project.shellout!(
                ['docker create',
                 "--name #{chefdk_container_name}",
                 "--volume /.dapp/deps/chefdk #{chefdk_image}"].join(' ')
              )
            end
          end

          chefdk_container_name
        end
      end

      # rubocop:disable Metrics/MethodLength, Metrics/AbcSize
      def install_cookbooks
        volumes_from = chefdk_container
        application.project.log_secondary_process(application.project.t(code: 'process.berks_vendor')) do
          before_vendor_commands = [].tap do |commands|
            unless application.project.cli_options[:dev]
              commands.push(
                ['if [ ! -f Berksfile.lock ] ; then ',
                 'echo "Berksfile.lock not found" 1>&2 ; ',
                 'exit 1 ; ',
                 'fi'].join
              )
            end
          end

          after_vendor_commands = [].tap do |commands|
            if application.project.cli_options[:dev]
              commands.push(
                ["install -o #{Process.uid} -g #{Process.gid} --mode $(stat -c %a Berksfile.lock) ",
                 "Berksfile.lock #{berksfile_lock_path}"].join
              )
            else
              commands.push(
                "export LOCKDIFF=$(diff -u1 Berksfile.lock #{berksfile_lock_path})",
                ['if [ "$LOCKDIFF" != "" ] ; then ',
                 'echo -e "Bad Berksfile.lock\n$LOCKDIFF" 1>&2 ; ',
                 'exit 1 ; ',
                 'fi'].join
              )
            end
          end

          vendor_commands = [
            'mkdir -p ~/.ssh',
            'echo "Host *" >> ~/.ssh/config',
            'echo "    StrictHostKeyChecking no" >> ~/.ssh/config',
            *berksfile.local_cookbooks
                      .values
                      .map { |cookbook| "rsync --archive --relative #{cookbook[:path]} /tmp/local_cookbooks" },
            "cd /tmp/local_cookbooks/#{berksfile_path.parent}",
            *before_vendor_commands,
            '/.dapp/deps/chefdk/bin/berks vendor /tmp/cookbooks',
            *after_vendor_commands,
            ["find /tmp/cookbooks -type d -exec bash -ec '",
             "install -o #{Process.uid} -g #{Process.gid} --mode $(stat -c %a {}) -d ",
             "#{_cookbooks_vendor_path}/$(echo {} | sed -e \"s/^\\/tmp\\/cookbooks//\")' \\;"].join,
            ["find /tmp/cookbooks -type f -exec bash -ec '",
             "install -o #{Process.uid} -g #{Process.gid} --mode $(stat -c %a {}) {} ",
             "#{_cookbooks_vendor_path}/$(echo {} | sed -e \"s/\\/tmp\\/cookbooks//\")' \\;"].join,
            "install -o #{Process.uid} -g #{Process.gid} --mode 0644 <(date +%s.%N) #{_cookbooks_vendor_path.join('.created_at')}"
          ]

          application.project.shellout!(
            ['docker run --rm',
             "--volumes-from #{volumes_from}",
             *berksfile.local_cookbooks
                       .values
                       .map { |cookbook| "--volume #{cookbook[:path]}:#{cookbook[:path]}" },
             ("--volume #{application.project.ssh_auth_sock}:#{application.project.ssh_auth_sock}" if application.project.ssh_auth_sock),
             "--volume #{_cookbooks_vendor_path.tap(&:mkpath)}:#{_cookbooks_vendor_path}",
             ("--env SSH_AUTH_SOCK=#{application.project.ssh_auth_sock}" if application.project.ssh_auth_sock),
             "dappdeps/berksdeps:0.1.0 bash -ec '#{application.project.shellout_pack(vendor_commands.join(' && '))}'"].compact.join(' '),
            log_verbose: application.project.log_verbose?
          )
        end
      end
      # rubocop:enable Metrics/MethodLength, Metrics/AbcSize

      def _cookbooks_vendor_path
        application.build_path.join('cookbooks', cookbooks_checksum)
      end

      def cookbooks_vendor_path(*path)
        _cookbooks_vendor_path.tap do |_cookbooks_path|
          application.project.lock("#{application.config._basename}.cookbooks.#{cookbooks_checksum}", default_timeout: 120) do
            @install_cookbooks ||= begin
              install_cookbooks unless _cookbooks_vendor_path.join('.created_at').exist? && !application.project.cli_options[:dev]
              true
            end
          end
        end.join(*path)
      end

      # rubocop:disable Metrics/MethodLength, Metrics/AbcSize
      def install_stage_cookbooks(stage)
        select_existing_paths = proc do |cookbook_path, paths|
          paths.select { |from, _| cookbook_path.join(from).exist? }
        end

        common_paths = [['metadata.json', 'metadata.json'],
                        ["files/#{stage}", 'files/default'],
                        ["templates/#{stage}", 'templates/default']]

        install_paths = Dir[cookbooks_vendor_path('*')]
                        .map(&Pathname.method(:new))
                        .map do |cookbook_path|
          cookbook_name = File.basename cookbook_path
          is_project = (cookbook_name == project_name)
          is_mdapp = cookbook_name.start_with? 'mdapp-'
          mdapp_name = (is_mdapp ? cookbook_name.split('mdapp-')[1] : nil)
          mdapp_enabled = is_mdapp && enabled_modules.include?(mdapp_name)

          paths = if is_project
                    recipe_paths = enabled_recipes.map { |recipe| ["recipes/#{stage}/#{recipe}.rb", "recipes/#{recipe}.rb"] }
                                                  .select { |from, _| cookbook_path.join(from).exist? }

                    common_project_paths = select_existing_paths.call(
                      cookbook_path, [*common_paths,
                                      ['attributes/common', 'attributes'],
                                      ["attributes/#{stage}", 'attributes']]
                    )

                    if recipe_paths.any?
                      [*recipe_paths, *common_project_paths]
                    else
                      [nil, *common_project_paths]
                    end
                  elsif is_mdapp && mdapp_enabled
                    recipe_path = "recipes/#{stage}.rb"

                    common_mdapp_paths = select_existing_paths.call(
                      cookbook_path, [*common_paths,
                                      ['attributes/common.rb', 'attributes/common.rb'],
                                      ["attributes/#{stage}.rb", "attributes/#{stage}.rb"]]
                    )

                    if cookbook_path.join(recipe_path).exist?
                      [[recipe_path, recipe_path], *common_mdapp_paths]
                    else
                      [nil, *common_mdapp_paths]
                    end
                  elsif !is_mdapp
                    [['.', '.']]
                  end

          [cookbook_path, paths] if paths && paths.any?
        end.compact

        _stage_cookbooks_path(stage).mkpath
        install_paths.each do |cookbook_path, paths|
          cookbook = cookbook_path.basename.to_s

          paths.each do |from, to|
            if from.nil?
              to_path = _stage_cookbooks_path(stage).join(cookbook, 'recipes/void.rb')
              to_path.parent.mkpath
              FileUtils.touch to_path
            else
              from_path = cookbook_path.join(from)
              to_path = _stage_cookbooks_path(stage).join(cookbook, to)
              if from_path.directory? && to_path.exist?
                Dir[from_path.join('**/*')]
                  .map(&Pathname.method(:new))
                  .each do |from_subpath|
                    to_subpath = to_path.join(from_subpath.relative_path_from(from_path))
                    raise Error, code: :stage_path_overlap,
                                 data: { stage: stage,
                                         cookbook: cookbook,
                                         from: from_subpath.relative_path_from(cookbook_path),
                                         to: to_subpath.relative_path_from(_stage_cookbooks_path(stage).join(cookbook)) } if to_subpath.exist?

                    to_subpath.parent.mkpath
                    FileUtils.cp_r from_subpath, to_subpath
                  end
              else
                to_path.parent.mkpath
                FileUtils.cp_r from_path, to_path
              end
            end
          end
        end
      end
      # rubocop:enable Metrics/MethodLength, Metrics/AbcSize

      # rubocop:disable Metrics/AbcSize
      def stage_cookbooks_runlist(stage)
        @stage_cookbooks_runlist ||= {}
        @stage_cookbooks_runlist[stage] ||= begin
          res = []

          does_entry_exist = proc do |cookbook, entrypoint|
            stage_cookbooks_path(stage, cookbook, 'recipes', "#{entrypoint}.rb").exist?
          end

          format_entry = proc do |cookbook, entrypoint|
            entrypoint = 'void' if entrypoint.nil?
            "#{cookbook}::#{entrypoint}"
          end

          enabled_modules.map do |mod|
            cookbook = "mdapp-#{mod}"
            if does_entry_exist[cookbook, stage]
              [cookbook, stage]
            else
              [cookbook, nil]
            end
          end.tap { |entries| res.concat entries }

          enabled_recipes.map { |recipe| [project_name, recipe] }
                         .select { |entry| does_entry_exist[*entry] }
                         .tap do |entries|
            if entries.any?
              res.concat entries
            else
              res << [project_name, nil]
            end
          end

          if res.all? { |_, entrypoint| entrypoint.nil? }
            []
          else
            res.map(&format_entry)
          end
        end
      end
      # rubocop:enable Metrics/AbcSize

      def stage_empty?(stage)
        stage_cookbooks_runlist(stage).empty?
      end

      def _stage_cookbooks_path(stage)
        stage_build_path(stage, 'cookbooks')
      end

      def stage_cookbooks_path(stage, *path)
        _stage_cookbooks_path(stage).tap do |_cookbooks_path|
          @install_stage_cookbooks ||= {}
          @install_stage_cookbooks[stage] ||= true.tap { install_stage_cookbooks(stage) }
        end.join(*path)
      end

      def install_chef_solo_stage_config(stage)
        @install_chef_solo_stage_config ||= {}
        @install_chef_solo_stage_config[stage] ||= true.tap do
          stage_build_path(stage, 'config.rb').write [
            "file_cache_path \"/.dapp/chef/cache\"\n",
            "cookbook_path \"#{container_stage_build_path(stage, 'cookbooks')}\"\n"
          ].join
        end
      end

      def container_stage_config_path(stage, *path)
        install_chef_solo_stage_config(stage)
        container_stage_build_path(stage, 'config.rb', *path)
      end

      def stage_build_path(stage, *path)
        application.tmp_path(application.config._name, stage).join(*path)
      end

      def container_stage_build_path(_stage, *path)
        path.compact.map(&:to_s).inject(Pathname.new('/.dapp/chef/build'), &:+)
      end
    end
  end
end<|MERGE_RESOLUTION|>--- conflicted
+++ resolved
@@ -11,15 +11,10 @@
 
       DEFAULT_CHEFDK_IMAGE = 'dappdeps/chefdk:0.17.3-1'.freeze # TODO: config, DSL, DEFAULT_CHEFDK_IMAGE
 
-<<<<<<< HEAD
       %i(before_install install before_setup setup).each do |stage|
-        define_method("#{stage}_checksum") { stage_cookbooks_checksum(stage) }
-=======
-      [:infra_install, :infra_setup, :install, :setup].each do |stage|
         define_method("#{stage}_checksum") do
           hashsum [stage_cookbooks_checksum(stage), *stage_cookbooks_runlist(stage)]
         end
->>>>>>> 7d2100c1
 
         define_method("#{stage}?") { !stage_empty?(stage) }
 
@@ -118,12 +113,7 @@
                        application.hashsum [
                          application.paths_content_hashsum(paths),
                          *paths.map { |p| p.relative_path_from(stage_cookbooks_path(stage)).to_s }.sort,
-<<<<<<< HEAD
-                         *enabled_modules,
                          stage == :before_install ? chefdk_image : nil
-=======
-                         stage == :infra_install ? chefdk_image : nil
->>>>>>> 7d2100c1
                        ].compact
                      end
 
