module Dapp
  module Build
    module Stage
      class Source4 < SourceBase
        MAX_PATCH_SIZE = 1024*1024

        def initialize(application, next_stage)
          @prev_stage = AppSetup.new(application, self)
          super
        end

        def next_source_stage
          next_stage
        end

        def dependencies_checksum
          hashsum [super, (changes_size_since_source3 / MAX_PATCH_SIZE).to_i]
        end

        private

        def changes_size_since_source3
          application.git_artifact_list.map do |git_artifact|
<<<<<<< HEAD
            git_artifact.patch_size(prev_source_stage.layer_commit(git_artifact), git_artifact.repo_latest_commit)
          end.reduce(0, :+)
=======
            git_artifact.patch_size(prev_source_stage.layer_commit(git_artifact), git_artifact.latest_commit)
          end.reduce(:+)
>>>>>>> 5c783067
        end
      end # Source4
    end # Stage
  end # Build
end # Dapp<|MERGE_RESOLUTION|>--- conflicted
+++ resolved
@@ -21,13 +21,8 @@
 
         def changes_size_since_source3
           application.git_artifact_list.map do |git_artifact|
-<<<<<<< HEAD
-            git_artifact.patch_size(prev_source_stage.layer_commit(git_artifact), git_artifact.repo_latest_commit)
+            git_artifact.patch_size(prev_source_stage.layer_commit(git_artifact), git_artifact.latest_commit)
           end.reduce(0, :+)
-=======
-            git_artifact.patch_size(prev_source_stage.layer_commit(git_artifact), git_artifact.latest_commit)
-          end.reduce(:+)
->>>>>>> 5c783067
         end
       end # Source4
     end # Stage
