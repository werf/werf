module Dapp
  module Build
    module Stage
      # Base of all stages
      class Base
        include Helper::Sha256
        include Helper::Trivia
        include Mod::Logging

        attr_accessor :prev_stage, :next_stage
        attr_reader :dimg

        def initialize(dimg, next_stage)
          @dimg = dimg

          @next_stage = next_stage
          @next_stage.prev_stage = self
        end

        # rubocop:disable Metrics/MethodLength, Metrics/PerceivedComplexity
        def build_lock!
          return yield if dimg.project.dry_run?

          try_lock = proc do
            next yield unless should_be_tagged?

            no_lock = false

            dimg.project.lock("#{dimg.project.name}.image.#{image.name}") do
              image.cache_reset

              if should_be_tagged?
                yield
              else
                no_lock = true
              end
            end

            yield if no_lock
          end

          if prev_stage
            prev_stage.build_lock! { try_lock.call }
          else
            try_lock.call
          end
        end
        # rubocop:enable Metrics/MethodLength, Metrics/PerceivedComplexity

        def build!
          return if should_be_skipped?
          prev_stage.build! if prev_stage
          if image_should_be_build?
            prepare_image unless image.tagged?
            log_image_build(&method(:image_build))
          end
          raise Exception::IntrospectImage, data: { built_id: image.built_id, options: image.send(:prepared_options) } if should_be_introspected?
        end

        def save_in_cache!
          prev_stage.save_in_cache! if prev_stage
          return unless should_be_tagged?
          image.tag! unless dimg.project.dry_run?
        end

        def image
          @image ||= begin
            if empty?
              prev_stage.image
            else
              Image::Stage.new(name: image_name, from: from_image, project: dimg.project)
            end
          end
        end

        def prepare_image
          return if dimg.project.dry_run?
          image.add_volumes_from dimg.project.base_container
          image_add_volumes
          image.add_service_change_label dapp: dimg.stage_dapp_label
          image.add_service_change_label 'dapp-cache-version'.to_sym => Dapp::BUILD_CACHE_VERSION

          if dimg.project.ssh_auth_sock
            image.add_volume "#{dimg.project.ssh_auth_sock}:/tmp/dapp-ssh-agent"
            image.add_env 'SSH_AUTH_SOCK', '/tmp/dapp-ssh-agent'
          end
        end

        def image_add_volumes
          image_add_tmp_volumes
          image_add_build_volumes
        end

        def image_add_tmp_volumes
          image_add_default_volumes(:tmp_dir)
        end

        def image_add_build_volumes
          image_add_default_volumes(:build_dir)
        end

        def image_add_default_volumes(type)
          (dimg.config.public_send("_#{type}_mount").map(&:to) +
            from_image.labels.select { |l, _| l == "dapp-#{type}-dir" }.map { |_, value| value.split(';') }.flatten).each do |path|
            absolute_path = File.expand_path(File.join('/', path))
<<<<<<< HEAD
            tmp_path = dimg.send("#{type}_path", absolute_path[1..-1]).tap(&:mkpath)
=======
            tmp_path = application.send("#{type}_path", 'mount', absolute_path[1..-1]).tap(&:mkpath)
>>>>>>> 3be3d43a
            image.add_volume "#{tmp_path}:#{absolute_path}"
          end
        end

        def image_should_be_build?
          !empty? || dimg.project.log_verbose?
        end

        def empty?
          dependencies_empty?
        end

        def dependencies_empty?
          dependencies.flatten.compact.delete_if { |val| val.respond_to?(:empty?) && val.empty? }.empty?
        end

        def signature
          if empty?
            prev_stage.signature
          else
            hashsum [prev_stage.signature, builder_checksum, *dependencies.flatten]
          end
        end

        def builder_checksum
        end

        def dependencies
          []
        end

        protected

        def image_build
          image.build!
        end

        def should_be_skipped?
          image.tagged? && !dimg.project.log_verbose? && !should_be_introspected?
        end

        def should_be_tagged?
          !(empty? || image.tagged? || should_be_not_present?) && image.built?
        end

        def should_be_not_present?
          return false if next_stage.nil?
          next_stage.image.tagged? || next_stage.should_be_not_present?
        end

        def image_name
          dimg.stage_cache_format % { signature: signature }
        end

        def from_image
          prev_stage.image if prev_stage || begin
            raise Error::Build, code: :from_image_required
          end
        end

        def name
          class_to_lowercase.to_sym
        end

        def dependencies_files_checksum(regs)
          regs.map! { |reg| File.directory?(File.join(dimg.project.path, reg)) ? File.join(reg, '**', '*') : reg }
          unless (files = regs.map { |reg| Dir[File.join(dimg.project.path, reg)].map { |f| File.read(f) if File.file?(f) } }).empty?
            hashsum files
          end
        end

        def change_options
          @change_options ||= begin
            dimg.config._docker._change_options.to_h.delete_if do |_, val|
              val.nil? || (val.respond_to?(:empty?) && val.empty?)
            end
          end
        end
      end # Base
    end # Stage
  end # Build
end # Dapp<|MERGE_RESOLUTION|>--- conflicted
+++ resolved
@@ -103,11 +103,7 @@
           (dimg.config.public_send("_#{type}_mount").map(&:to) +
             from_image.labels.select { |l, _| l == "dapp-#{type}-dir" }.map { |_, value| value.split(';') }.flatten).each do |path|
             absolute_path = File.expand_path(File.join('/', path))
-<<<<<<< HEAD
-            tmp_path = dimg.send("#{type}_path", absolute_path[1..-1]).tap(&:mkpath)
-=======
-            tmp_path = application.send("#{type}_path", 'mount', absolute_path[1..-1]).tap(&:mkpath)
->>>>>>> 3be3d43a
+            tmp_path = dimg.send("#{type}_path", 'mount', absolute_path[1..-1]).tap(&:mkpath)
             image.add_volume "#{tmp_path}:#{absolute_path}"
           end
         end
