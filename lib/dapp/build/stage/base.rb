module Dapp
  module Build
    module Stage
      # Base of all stages
      class Base
        include Helper::Log
        include Helper::Sha256
        include Helper::Trivia

        attr_accessor :prev_stage, :next_stage
        attr_reader :application

        def initialize(application, next_stage)
          @application = application

          @next_stage = next_stage
          @next_stage.prev_stage = self
        end

        def build!
          return if image.tagged? && !application.log_verbose
          prev_stage.build! if prev_stage
          begin
            if image.tagged?
              application.log_state(name, state: application.t('state.using_cache'))
            elsif application.dry_run
              application.log_state(name, state: application.t('state.build'), styles: { status: :success })
            else
              application.log_process(name, process: application.t('status.process.building'), short: should_be_not_detailed?) do
                image_build!
              end
            end
          ensure
            log_build
          end
        end

        def save_in_cache!
          return if image.tagged?
          prev_stage.save_in_cache! if prev_stage
          image.tag!                unless application.dry_run
        end

        def signature
          hashsum prev_stage.signature
        end

        def image
          @image ||= begin
            StageImage.new(name: image_name, from: from_image).tap do |image|
              image.add_volume "#{application.build_path}:#{application.container_build_path}"

              yield image if block_given?
            end
          end
        end

        protected

<<<<<<< HEAD
        def gitartifact_container_name # FIXME: hashsum(image) or dockersafe()
          GITARTIFACT_IMAGE.tr('/', '_').tr(':', '_')
        end

        def gitartifact_container
          @gitartifact_container ||= begin
            if application.shellout("docker inspect #{gitartifact_container_name}").exitstatus != 0
              application.log_secondary_process(application.t('process.loading_git_artifact')) do
                application.shellout ['docker run',
                                      '--restart=no',
                                      "--name #{gitartifact_container_name}",
                                      "--volume /opt/dapp-gitartifact #{GITARTIFACT_IMAGE}",
                                      '2>/dev/null'].join(' '),
                                     log_verbose: true
              end
            end
            gitartifact_container_name
          end
        end

=======
>>>>>>> 42f595f6
        def name
          class_to_lowercase.to_sym
        end

        def should_be_not_detailed?
          image.send(:bash_commands).empty?
        end

        def image_build!
          image.build!(application.log_verbose)
        end

        def from_image
          prev_stage.image if prev_stage || begin
            fail Error::Build, code: :from_image_required
          end
        end

        def image_name
          "dapp:#{signature}"
        end

        def image_info
          date, bytesize = image.info
          _date, from_bytesize = from_image.info
          [date, (from_bytesize.to_i - bytesize.to_i).abs]
        end

        def format_image_info
          date, bytesize = image_info
          ["date: #{Time.parse(date).localtime}", "size: #{to_mb(bytesize.to_i)} MB"].join("\n")
        end

        def log_build
          application.with_log_indent do
            application.log_info "signature: #{image_name}"
            application.log_info format_image_info if image.tagged?
            unless (bash_commands = image.send(:bash_commands)).empty?
              application.log_info 'commands:'
              application.with_log_indent { application.log_info bash_commands.join("\n") }
            end
          end if application.log? && application.log_verbose
        end
      end # Base
    end # Stage
  end # Build
end # Dapp<|MERGE_RESOLUTION|>--- conflicted
+++ resolved
@@ -57,29 +57,6 @@
 
         protected
 
-<<<<<<< HEAD
-        def gitartifact_container_name # FIXME: hashsum(image) or dockersafe()
-          GITARTIFACT_IMAGE.tr('/', '_').tr(':', '_')
-        end
-
-        def gitartifact_container
-          @gitartifact_container ||= begin
-            if application.shellout("docker inspect #{gitartifact_container_name}").exitstatus != 0
-              application.log_secondary_process(application.t('process.loading_git_artifact')) do
-                application.shellout ['docker run',
-                                      '--restart=no',
-                                      "--name #{gitartifact_container_name}",
-                                      "--volume /opt/dapp-gitartifact #{GITARTIFACT_IMAGE}",
-                                      '2>/dev/null'].join(' '),
-                                     log_verbose: true
-              end
-            end
-            gitartifact_container_name
-          end
-        end
-
-=======
->>>>>>> 42f595f6
         def name
           class_to_lowercase.to_sym
         end
