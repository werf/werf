module Dapp
  class CLI
    # CLI build subcommand
    class Build < Base
      banner <<BANNER.freeze
Version: #{Dapp::VERSION}

Usage:
  dapp build [options] [DIMG ...]

    DIMG                        Dapp image to process [default: *].

Options:
BANNER
      option :tmp_dir_prefix,
             long: '--tmp-dir-prefix PREFIX',
             description: 'Tmp directory prefix (/tmp by default). Used for build process service directories.'

      option :lock_timeout,
             long: '--lock-timeout TIMEOUT',
             description: 'Redefine resource locking timeout (in seconds)',
             proc: ->(v) { v.to_i }

      option :git_artifact_branch,
             long: '--git-artifact-branch BRANCH',
             description: 'Default branch to archive artifacts from'

      option :introspect_error,
             long: '--introspect-error',
             boolean: true,
             default: false

      option :introspect_before_error,
             long: '--introspect-before-error',
             boolean: true,
             default: false

      option :introspect_stage,
             long: '--introspect-stage STAGE',
             proc: proc { |v| v.to_sym },
             in: [nil, :from, :before_install, :before_install_artifact, :g_a_archive, :g_a_pre_install_patch, :install,
                  :g_a_post_install_patch, :after_install_artifact, :before_setup, :before_setup_artifact, :g_a_pre_setup_patch,
<<<<<<< HEAD
                  :setup, :g_a_post_setup_patch, :after_setup_artifact, :g_a_latest_patch, :docker_instructions]
=======
                  :setup, :chef_cookbooks, :g_a_post_setup_patch, :after_setup_artifact, :g_a_latest_patch, :docker_instructions]

      option :introspect_artifact_stage,
             long: '--introspect-artifact-stage STAGE',
             proc: proc { |v| v.to_sym },
             in: [nil, :from, :before_install, :before_install_artifact, :g_a_archive, :g_a_pre_install_patch, :install,
                  :g_a_post_install_patch, :after_install_artifact, :before_setup, :before_setup_artifact, :g_a_pre_setup_patch,
                  :setup, :chef_cookbooks, :after_setup_artifact, :g_a_artifact_patch, :build_artifact]
>>>>>>> 8d6deca7

      option :ssh_key,
             long: '--ssh-key SSH_KEY',
             description: ['Enable only specified ssh keys ',
                           '(use system ssh-agent by default)'].join,
             default: nil,
             proc: ->(v) { composite_options(:ssh_key) << v }
    end
  end
end<|MERGE_RESOLUTION|>--- conflicted
+++ resolved
@@ -40,18 +40,14 @@
              proc: proc { |v| v.to_sym },
              in: [nil, :from, :before_install, :before_install_artifact, :g_a_archive, :g_a_pre_install_patch, :install,
                   :g_a_post_install_patch, :after_install_artifact, :before_setup, :before_setup_artifact, :g_a_pre_setup_patch,
-<<<<<<< HEAD
                   :setup, :g_a_post_setup_patch, :after_setup_artifact, :g_a_latest_patch, :docker_instructions]
-=======
-                  :setup, :chef_cookbooks, :g_a_post_setup_patch, :after_setup_artifact, :g_a_latest_patch, :docker_instructions]
 
       option :introspect_artifact_stage,
              long: '--introspect-artifact-stage STAGE',
              proc: proc { |v| v.to_sym },
              in: [nil, :from, :before_install, :before_install_artifact, :g_a_archive, :g_a_pre_install_patch, :install,
                   :g_a_post_install_patch, :after_install_artifact, :before_setup, :before_setup_artifact, :g_a_pre_setup_patch,
-                  :setup, :chef_cookbooks, :after_setup_artifact, :g_a_artifact_patch, :build_artifact]
->>>>>>> 8d6deca7
+                  :setup, :after_setup_artifact, :g_a_artifact_patch, :build_artifact]
 
       option :ssh_key,
              long: '--ssh-key SSH_KEY',
