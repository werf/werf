module Dapp
<<<<<<< HEAD
  VERSION = '0.11.0'.freeze
  BUILD_CACHE_VERSION = 7
=======
  VERSION = '0.10.3'.freeze
  BUILD_CACHE_VERSION = 8
>>>>>>> 16cd1dcf
end<|MERGE_RESOLUTION|>--- conflicted
+++ resolved
@@ -1,9 +1,4 @@
 module Dapp
-<<<<<<< HEAD
   VERSION = '0.11.0'.freeze
-  BUILD_CACHE_VERSION = 7
-=======
-  VERSION = '0.10.3'.freeze
   BUILD_CACHE_VERSION = 8
->>>>>>> 16cd1dcf
 end