--- conflicted
+++ resolved
@@ -3,7 +3,6 @@
 sidebar: documentation
 ---
 
-<<<<<<< HEAD
 {%- asset overview.css %}
 
 <div class="overview">
@@ -24,7 +23,7 @@
                 <div class="overview__step-num">2</div>
                 <div class="overview__step-time">15 minutes</div>
             </div>
-            <div class="overview__step-title">Install and try werf with example project</div>
+            <div class="overview__step-title">Install and give werf a try on an example project</div>
             <div class="overview__step-actions">
                 <a class="overview__step-action" href="{{ site.baseurl }}/installation.html">Installation</a>
                 <a class="overview__step-action" href="{{ site.baseurl }}/quickstart.html">Quickstart</a>
@@ -36,9 +35,9 @@
             <div class="overview__step-num">3</div>
             <div class="overview__step-time">15 minutes</div>
         </div>
-        <div class="overview__step-title">Learn important things to use werf with any CI/CD system</div>
+        <div class="overview__step-title">Learn the essentials of using werf in any CI/CD system</div>
         <div class="overview__step-actions">
-            <a class="overview__step-action" href="{{ site.baseurl }}/introduction.html">Using werf with CI/CD systems (NO LINK)</a>
+            <a class="overview__step-action" href="{{ site.baseurl }}/documentation/using_with_ci_cd_systems.html">Using werf with CI/CD systems</a>
         </div>
     </div>
     <div class="overview__step">
@@ -48,10 +47,10 @@
         </div>
         <div class="overview__step-title">Find a guide suitable for your project</div>
         <div class="overview__step-actions">
-            <a class="overview__step-action" href="#">Guides (NO LINK)</a>
+            <a class="overview__step-action" href="{{ site.baseurl }}/documentation/guides.html">Guides</a>
         </div>
         <div class="overview__step-info">
-            Find a guide suitable for your project (by programming language, by framework, by CI/CD system, etc.) and deploy your first real application into Kubernetes with werf.
+            Find a guide suitable for your project (filter by a programming language, framework, CI/CD system, etc.) and deploy your first real application into the Kubernetes cluster with werf.
         </div>
     </div>
     <div class="overview__title">Reference</div>
@@ -61,13 +60,13 @@
         </div>
         <div class="overview__step-title">Use Reference for structured information about werf configuration and commands</div>
         <div class="overview__step-actions">
-            <a class="overview__step-action" href="#">Reference (NO LINK)</a>
+            <a class="overview__step-action" href="{{ site.baseurl }}/documentation/reference/werf_yaml.html">Reference</a>
         </div>
         <div class="overview__step-info">
 <div markdown="1">
-- To use werf, an application should be properly configured via [`werf.yaml`]() file.
-- Werf also uses [annotations]({{ site.baseurl }}/documentation/reference/configuration/deploy_annotations.html) in resources definitions to configure deploy behaviour.
-- [Command line interface]() article contains reference of werf commands.
+ - An application should be properly configured via the [`werf.yaml`]({{ site.baseurl }}/documentation/reference/werf_yaml.html) file to use werf.
+ - werf also uses [annotations]({{ site.baseurl }}/documentation/reference/deploy_annotations.html) in resources definitions to configure the deploy behaviour.
+ - The [command line interface]({{ site.baseurl }}/documentation/reference/cli/overview.html) article contains the full list of werf commands with a description.
 </div>
         </div>
     </div>
@@ -76,19 +75,19 @@
         <div class="overview__step-header">
             <div class="overview__step-num">1</div>
         </div>
-        <div class="overview__step-title">Learn more complex topics which you will need eventually</div>
+        <div class="overview__step-title">Learn more complex tasks that you will face eventually</div>
         <div class="overview__step-actions">
-            <a class="overview__step-action" href="#">Advanced (NO LINK)</a>
+            <a class="overview__step-action" href="{{ site.baseurl }}/documentation/advanced/configuration/supported_go_templates.html">Advanced</a>
         </div>
         <div class="overview__step-info">
 <div markdown="1">
-- [Configuration]() contains information about templating of werf config files, deployment names generation (such as Kubernetes namespace or release name).
- - [Helm]()** describes deploy essentials: how to configure werf to deploy into Kubernetes, what is helm chart and release, templating of Kubernetes resources, how to use built images defined in your `werf.yaml` file during deploy process, working with secrets and other. Read this section if you want learn more about deploy process with werf.
- - [Cleanup]() contains description of werf cleanup concepts and main commands to perform cleaning tasks.
- - [CI/CD]() describes main aspects of organizing CI/CD workflows with werf, using GitLab CI/CD or GitHub Actions or any other CI/CD system with werf.
- - [Building images with stapel]() introduces werf custom builder which currently implements distributed building algorithm to enable really fast build pipelines with distributed caching and incremental rebuilds based on Git-history of your application.
- - [Development and debug]() describes how to debug build and deploy processes of your application when something goes wrong, how to setup local development environment.
- - [Supported registry implementation]() contains general info about supporting of implementations and info about authorization when using different implementations.
+ - [Configuration]({{ site.baseurl }}/documentation/advanced/configuration/supported_go_templates.html) informs about templating principles of werf configuration files as well as generating deployment-related names (such as a Kubernetes namespace or a release name).
+ - [Helm]({{ site.baseurl }}/documentation/advanced/helm/basics.html)** describes the deploy essentials: how to configure werf for deploying to Kubernetes, what helm chart and release is. Here you may find the basics of templating Kubernetes resources, algorithms for using built images defined in your `werf.yaml` file during the deploy process and working with secrets, plus other useful stuff. Read this section if you want to learn more about organizing the deploy process with werf.
+ - [Cleanup]({{ site.baseurl }}/documentation/advanced/cleanup.html) explains werf cleanup concepts and main commands to perform cleaning tasks.
+ - [CI/CD]({{ site.baseurl }}/documentation/advanced/ci_cd/ci_cd_workflow_basics.html) describes main aspects of organizing CI/CD workflows with werf. Here you will learn how to use werf with GitLab CI/CD, GitHub Actions, or any other CI/CD system.
+ - [Building images with stapel]({{ site.baseurl }}/documentation/reference/werf_yaml.html#image-section) introduces werf's custom builder. It currently implements the distributed building algorithm to enable lightning-fast build pipelines with distributed caching and incremental rebuilds based on the Git history of your application.
+ - [Development and debug]({{ site.baseurl }}/documentation/advanced/development_and_debug/stage_introspection.html) describes debugging build and deploy processes of your application when something goes wrong and prvodes instructions for setting up a local development environment.
+ - [Supported registry implementations]({{ site.baseurl }}/documentation/advanced/supported_registry_implementations.html) contains general info about supported implementations and authorization when using different implementations.
 </div>
         </div>
     </div>
@@ -96,60 +95,19 @@
         <div class="overview__step-header">
             <div class="overview__step-num">2</div>
         </div>
-        <div class="overview__step-title">Learn how werf works inside</div>
+        <div class="overview__step-title">Dive into overview of werf's inner workings</div>
         <div class="overview__step-actions">
-            <a class="overview__step-action" href="#">Internals (NO LINK)</a>
+            <a class="overview__step-action" href="{{ site.baseurl }}/documentation/internals/building_of_images/build_process.html">Internals</a>
         </div>
         <div class="overview__step-info">
-            <p>It is not necessary to read through this section to use werf fully. But if you interested how werf really works inside — you will find some useful info here.</p>
+            <p>You do not have to read through this section to make full use of werf. However, those interested in werf's internal mechanics will find some valuable info here.</p>
 <div markdown="1">
- - [Building of images]() — what is images builder and stages, how stages storage works, what is syncrhonization server and other info related to building process.
- - [How CI/CD integration works]().
- - [Names slug algorithm]() contains description of this algorithm which werf uses underhood automatically to transform unacceptable characters in input names for other systems to consume (such as Kubernetes namespace, or release names).
- - [Integration with SSH agent]() — how to integrate ssh-keys with building process in werf.
- - [Development]() — this is developers zone, contains service and maintenance manuals and other docs written by developers for developers of the werf. This info helps to understand how a specific werf subsystem works, how to maintain subsystem in the actual state, how to write and build new code for the werf, etc.
- - [CLI reference]() contains full CLI commands list with descriptions.
-</div>
-        </div>
-    </div>
-</div>
-=======
-Start with the **[introduction]({{ site.baseurl }}/introduction.html)**.
- > Dive into werf basics.
- > (5 min)
-
-Continue with the **[installation]({{ site.baseurl }}/installation.html)** and the **[quickstart]({{ site.baseurl }}/introduction.html)**.
- > Install and give werf a try on an example project.
- > (15 min)
-
-**[Using werf with CI/CD systems]({{ site.baseurl }}/documentation/using_with_ci_cd_systems.html)**
- > Learn the essentials of using werf in any CI/CD system.
- > (15 min)
-
-The **[Guides]({{ site.baseurl }}/documentation/guides.html)** section contains plenty of information to set up the deployment for your application.
- > Find a guide suitable for your project (filter by a programming language, framework, CI/CD system, etc.) and deploy your first real application into the Kubernetes cluster with werf.
- > (several hours)
-
-The **[Reference]({{ site.baseurl }}/documentation/reference/werf_yaml.html)** list contains structured information about the werf configuration and commands.
- - An application should be properly configured via the [`werf.yaml`]({{ site.baseurl }}/documentation/reference/werf_yaml.html) file to use werf.
- - werf also uses [annotations]({{ site.baseurl }}/documentation/reference/deploy_annotations.html) in resources definitions to configure the deploy behaviour.
- - The [command line interface]({{ site.baseurl }}/documentation/reference/cli/overview.html) article contains the full list of werf commands with a description.
-
-<!-- The **[Local development]()** section describes how werf simplifies and facilitates the local development of your applications, allowing you to use the same configuration to deploy an application either locally or remotely (into production). -->
-
-The **[Advanced]({{ site.baseurl }}/documentation/advanced/configuration/supported_go_templates.html)** section covers more complex tasks that you will face eventually.
- - [Configuration]({{ site.baseurl }}/documentation/advanced/configuration/supported_go_templates.html) informs about templating principles of werf configuration files as well as generating deployment-related names (such as a Kubernetes namespace or a release name).
- - [Helm]({{ site.baseurl }}/documentation/advanced/helm/basics.html)** describes the deploy essentials: how to configure werf for deploying to Kubernetes, what helm chart and release is. Here you may find the basics of templating Kubernetes resources, algorithms for using built images defined in your `werf.yaml` file during the deploy process and working with secrets, plus other useful stuff. Read this section if you want to learn more about organizing the deploy process with werf.
- - [Cleanup]({{ site.baseurl }}/documentation/advanced/cleanup.html) explains werf cleanup concepts and main commands to perform cleaning tasks.
- - [CI/CD]({{ site.baseurl }}/documentation/advanced/ci_cd/ci_cd_workflow_basics.html) describes main aspects of organizing CI/CD workflows with werf. Here you will learn how to use werf with GitLab CI/CD, GitHub Actions, or any other CI/CD system.
- - [Building images with stapel]({{ site.baseurl }}/documentation/reference/werf_yaml.html#image-section) introduces werf's custom builder. It currently implements the distributed building algorithm to enable lightning-fast build pipelines with distributed caching and incremental rebuilds based on the Git history of your application.
- - [Development and debug]({{ site.baseurl }}/documentation/advanced/development_and_debug/stage_introspection.html) describes debugging build and deploy processes of your application when something goes wrong and prvodes instructions for setting up a local development environment.
- - [Supported registry implementations]({{ site.baseurl }}/documentation/advanced/supported_registry_implementations.html) contains general info about supported implementations and authorization when using different implementations.
-
-The **[Internals]({{ site.baseurl }}/documentation/internals/building_of_images/build_process.html)** section provides an overview of werf's inner workings. You do not have to read through this section to make full use of werf. However, those interested in werf's internal mechanics will find some valuable info here.
  - [Building images]({{ site.baseurl }}/documentation/internals/building_of_images/build_process.html) — what image builder and stages are, how stages storage works, what is the syncrhonization server, other info related to the building process.
  - [How does the CI/CD integration work?]({{ site.baseurl }}/documentation/internals/how_ci_cd_integration_works/general_overview.html).
  - [The slug algorithm for naming]({{ site.baseurl }}/documentation/internals/names_slug_algorithm.html) describes the algorithm that werf uses under-the-hood to automatically replace invalid characters in input names so that other systems (such as Kubernetes namespaces or release names) can consume them.
  - [Integration with SSH agent]({{ site.baseurl }}/documentation/internals/integration_with_ssh_agent.html) shows how to integrate ssh-keys with the building process in werf.
  - [Development]({{ site.baseurl }}/documentation/internals/development/stapel_image.html) — this developers zone contains service/maintenance manuals and other docs written by werf developers and for werf developers. All this information sheds light on how specific werf subsystems work, describes how to keep the subsystem current, how to write and build new code for the werf, etc.
->>>>>>> 38957aa2
+</div>
+        </div>
+    </div>
+</div>