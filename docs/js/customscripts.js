--- conflicted
+++ resolved
@@ -277,251 +277,132 @@
 
 // Presentation
 
-<<<<<<< HEAD
-// $(document).ready(function() {
-//   var magic = gsap.timeline({repeat: -1, repeatDelay: 10});
-//   var magic_delay = 3;
-//   var magic_duration = {};
-
-//   // Werf -> Kubernetes, sync
-//   magic_duration['werf_k8s_sync'] = 2;
-//   gsap.to('#scheme_smart_icon_update_arrows', {rotation: '-720', transformOrigin: '50% 50%', repeat: -1, ease: "power1.out", duration: magic_duration['werf_k8s_sync']})
-
-//   // Werf -> Docker Registry, sync
-//   magic_duration['werf_dr_sync'] = 2;
-//   gsap.to('#scheme_smart_icon_update_arrows_2', {rotation: '-720', transformOrigin: '50% 50%', repeat: -1, ease: "power1.out", duration: magic_duration['werf_dr_sync']})
-
-//   // Hide arrows & smart
-//   magic_duration['arrows_smart_hide'] = 1;
-//   magic
-//   .to('#scheme_git', {opacity: '0.2', duration: magic_duration['arrows_smart_hide']}, magic_delay)
-//   .to('#scheme_docker_registry', {opacity: '0.2', duration: magic_duration['arrows_smart_hide']}, magic_delay)
-//   .to('#scheme_k8s', {opacity: '0.2', duration: magic_duration['arrows_smart_hide']}, magic_delay)
-//   .to('#scheme_werf', {opacity: '0.2', duration: magic_duration['arrows_smart_hide']}, magic_delay)
-//   .to('#scheme_arrows_gw', {opacity: '0', duration: magic_duration['arrows_smart_hide']}, magic_delay)
-//   .to('#scheme_arrows_wd', {opacity: '0', duration: magic_duration['arrows_smart_hide']}, magic_delay)
-//   .to('#scheme_arrows_wk', {opacity: '0', duration: magic_duration['arrows_smart_hide']}, magic_delay)
-//   .to('#scheme_smart_2', {opacity: '0', duration: magic_duration['arrows_smart_hide']}, magic_delay)
-//   .to('#scheme_smart', {opacity: '0', duration: magic_duration['arrows_smart_hide']}, magic_delay)
-//   .to('#scheme_step_2', {opacity: '0', duration: magic_duration['arrows_smart_hide']}, magic_delay)
-//   .to('#scheme_step_connector_2', {opacity: '0', duration: magic_duration['arrows_smart_hide']}, magic_delay)
-//   .to('#scheme_step', {opacity: '0', duration: magic_duration['arrows_smart_hide']}, magic_delay)
-//   .to('#scheme_step_connector', {opacity: '0', duration: magic_duration['arrows_smart_hide']}, magic_delay)
-//   .to('#scheme_arrows_gw', {opacity: '0', duration: magic_duration['arrows_smart_hide']}, magic_delay)
-//   .to('#scheme_step_3', {opacity: '0', duration: magic_duration['arrows_smart_hide']}, magic_delay)
-//   .to('#scheme_step_connector_3', {opacity: '0', duration: magic_duration['arrows_smart_hide']}, magic_delay)
-//   .to('#scheme_smart_icon_check', {opacity: '0', duration: magic_duration['arrows_smart_hide']}, magic_delay)
-//   .to('#scheme_smart_icon_check_2', {opacity: '0', duration: magic_duration['arrows_smart_hide']}, magic_delay)
-
-//   // Git, show step
-//   magic_duration['git_step_show'] = 1;
-//   magic_delay = magic_delay + 2;
-//   magic
-//   .to('#scheme_git', {opacity: '1', duration: magic_duration['git_step_show']}, magic_delay)
-//   .to('#scheme_step_3', {opacity: '1', duration: magic_duration['git_step_show']}, magic_delay)
-//   .to('#scheme_step_connector_3', {opacity: '1', duration: magic_duration['git_step_show']}, magic_delay)
-
-//   // Git -> Werf, show
-//   magic_duration['git_werf_show'] = 1;
-//   magic_delay = magic_delay + 3;
-//   magic
-//   .to('#scheme_git', {opacity: '1', duration: magic_duration['git_werf_show']}, magic_delay)
-//   .to('#scheme_arrows_gw', {opacity: '1', duration: magic_duration['git_werf_show']}, magic_delay)
-//   .to('#scheme_werf', {opacity: '1', duration: magic_duration['git_werf_show']}, magic_delay)
-//   .to('#scheme_step_3', {opacity: '0.2', duration: magic_duration['git_werf_show']}, magic_delay)
-//   .to('#scheme_step_connector_3', {opacity: '0.2', duration: magic_duration['git_werf_show']}, magic_delay)
-//   .to('#scheme_smart_icon_check_2', {opacity: '0', duration: magic_duration['git_werf_show']}, magic_delay)
-//   .to('#scheme_smart_icon_update_2', {opacity: '1', duration: magic_duration['git_werf_show']}, magic_delay)
-
-//   // Werf -> Docker Registry, show
-//   magic_duration['werf_dr_show'] = 1;
-//   magic_delay = magic_delay + 2;
-//   magic
-//   .to('#scheme_git', {opacity: '0.2', duration: magic_duration['werf_dr_show']}, magic_delay)
-//   .to('#scheme_docker_registry', {opacity: '1', duration: magic_duration['werf_dr_show']}, magic_delay)
-//   .to('#scheme_arrows_gw', {opacity: '0.2', duration: magic_duration['werf_dr_show']}, magic_delay)
-//   .to('#scheme_arrows_wd', {opacity: '1', duration: magic_duration['werf_dr_show']}, magic_delay)
-//   .to('#scheme_smart_2', {opacity: '1', duration: magic_duration['werf_dr_show']}, magic_delay)
-
-//   // Werf -> Docker Registry, show info
-//   magic_duration['werf_dr_info_show'] = 1;
-//   magic_delay = magic_delay + 3;
-//   magic
-//   .to('#scheme_smart_icon_update_2', {opacity: '0', duration: magic_duration['werf_dr_info_show']}, magic_delay)
-//   .to('#scheme_smart_icon_check_2', {opacity: '1', duration: magic_duration['werf_dr_info_show']}, magic_delay)
-//   .to('#scheme_step_2', {opacity: '1', duration: magic_duration['werf_dr_info_show']}, magic_delay)
-//   .to('#scheme_step_connector', {opacity: '1', duration: magic_duration['werf_dr_info_show']}, magic_delay)
-
-//   // Werf -> Kubernetes, show
-//   magic_duration['werf_k8s_show'] = 1;
-//   magic_delay = magic_delay + 3;
-//   magic
-//   .to('#scheme_docker_registry', {opacity: '0.2', duration: magic_duration['werf_k8s_show']}, magic_delay)
-//   .to('#scheme_arrows_wd', {opacity: '0.2', duration: magic_duration['werf_k8s_show']}, magic_delay)
-//   .to('#scheme_step_2', {opacity: '0.2', duration: magic_duration['werf_k8s_show']}, magic_delay)
-//   .to('#scheme_step_connector', {opacity: '0.2', duration: magic_duration['werf_k8s_show']}, magic_delay)
-//   .to('#scheme_arrows_wk', {opacity: '1', duration: magic_duration['werf_k8s_show']}, magic_delay)
-//   .to('#scheme_smart', {opacity: '1', duration: magic_duration['werf_k8s_show']}, magic_delay)
-//   .to('#scheme_smart_2', {opacity: '0.2', duration: magic_duration['werf_k8s_show']}, magic_delay)
-//   .to('#scheme_k8s', {opacity: '1', duration: magic_duration['werf_k8s_show']}, magic_delay)
-//   .to('#scheme_smart_icon_check', {opacity: '0', duration: magic_duration['werf_k8s_show']}, magic_delay)
-//   .to('#scheme_smart_icon_update', {opacity: '1', duration: magic_duration['werf_k8s_show']}, magic_delay)
-
-//   // Werf -> Docker Registry, show info
-//   magic_duration['werf_k8s_info_show'] = 1;
-//   magic_delay = magic_delay + 3;
-//   magic
-//   .to('#scheme_smart_icon_update', {opacity: '0', duration: magic_duration['werf_k8s_info_show']}, magic_delay)
-//   .to('#scheme_smart_icon_check', {opacity: '1', duration: magic_duration['werf_k8s_info_show']}, magic_delay)
-//   .to('#scheme_step', {opacity: '1', duration: magic_duration['werf_k8s_info_show']}, magic_delay)
-//   .to('#scheme_step_connector_2', {opacity: '1', duration: magic_duration['werf_k8s_info_show']}, magic_delay)
-
-//   // Full
-//   magic_duration['full'] = 1;
-//   magic_delay = magic_delay + 3;
-//   magic
-//   .to('#scheme_smart_icon_update', {opacity: '0', duration: magic_duration['full']}, magic_delay)
-//   .to('#scheme_smart_icon_check', {opacity: '1', duration: magic_duration['full']}, magic_delay)
-//   .to('#scheme_step_2', {opacity: '1', duration: magic_duration['full']}, magic_delay)
-//   .to('#scheme_step_connector_2', {opacity: '1', duration: magic_duration['full']}, magic_delay)
-//   .to('#scheme_docker_registry', {opacity: '1', duration: magic_duration['full']}, magic_delay)
-//   .to('#scheme_arrows_wd', {opacity: '1', duration: magic_duration['full']}, magic_delay)
-//   .to('#scheme_step', {opacity: '1', duration: magic_duration['full']}, magic_delay)
-//   .to('#scheme_step_connector', {opacity: '1', duration: magic_duration['full']}, magic_delay)
-//   .to('#scheme_git', {opacity: '1', duration: magic_duration['full']}, magic_delay)
-//   .to('#scheme_arrows_gw', {opacity: '1', duration: magic_duration['full']}, magic_delay)
-//   .to('#scheme_step_3', {opacity: '1', duration: magic_duration['full']}, magic_delay)
-//   .to('#scheme_step_connector_3', {opacity: '1', duration: magic_duration['full']}, magic_delay)
-//   .to('#scheme_smart', {opacity: '1', duration: magic_duration['full']}, magic_delay)
-//   .to('#scheme_smart_2', {opacity: '1', duration: magic_duration['full']}, magic_delay)
-// });
-=======
 $(document).ready(function() {
-
-  var magic = new ScrollMagic.Controller();
-  var magic_width = window.innerHeight > 700 ? 800 : 650;
-  var magic_height = parseInt(magic_width/1.4);
-
-  // Pin scheme
-  new ScrollMagic.Scene({duration: 3700, offset: -1})
-  .setPin('#presentation')
-  .addTo(magic);
-
-  // Move away title & move in scheme
-  new ScrollMagic.Scene({duration: 250, offset: 10}).setTween(
-    new TimelineMax()
-    .to('#presentation-title', {x: '-2000px', opacity: 0}, 0)
-    .to('#presentation-bg', {x: '-1500px'}, 0)
-    .to('#presentation-scheme', {
-      width: magic_width, 
-      x: '-' + (1160 - magic_width)/2 + 'px',  
-      y: + (45 + ((window.innerHeight - magic_height)/2) - (window.innerHeight > 700 ? ((window.innerHeight - 480)/2) : 130)) + 'px'
-    }, 0))
-  .addTo(magic);
-
-  // Hide arrows & smart
-  new ScrollMagic.Scene({duration: 100, offset: 100}).setTween(
-    new TimelineMax()
-    .to('#scheme_git', {opacity: '0.2'}, 0)
-    .to('#scheme_docker_registry', {opacity: '0.2'}, 0)
-    .to('#scheme_k8s', {opacity: '0.2'}, 0)
-    .to('#scheme_werf', {opacity: '0.2'}, 0)
-    .to('#scheme_arrows_gw', {opacity: '0'}, 0)
-    .to('#scheme_arrows_wd', {opacity: '0'}, 0)
-    .to('#scheme_arrows_wk', {opacity: '0'}, 0)
-    .to('#scheme_smart_2', {opacity: '0'}, 0)
-    .to('#scheme_smart', {opacity: '0'}, 0)
-  ).addTo(magic);
-
-  // Git, show step
-  new ScrollMagic.Scene({duration: 200, offset: 300}).setTween(
-    new TimelineMax()
-    .to('#scheme_git', {opacity: '1'}, 0)
-    .to('#scheme_step_3', {opacity: '1'}, 0)
-    .to('#scheme_step_connector_3', {opacity: '1'}, 0)
-  ).addTo(magic);
-
-  // Git -> Werf, show
-  new ScrollMagic.Scene({duration: 200, offset: 700}).setTween(
-    new TimelineMax()
-    .to('#scheme_git', {opacity: '1'}, 0)
-    .to('#scheme_arrows_gw', {opacity: '1'}, 0)
-    .to('#scheme_werf', {opacity: '1'}, 0)
-    .to('#scheme_step_3', {opacity: '0.2'}, 0)
-    .to('#scheme_step_connector_3', {opacity: '0.2'}, 0)
-  ).addTo(magic);
-
-  // Werf -> Docker Registry, show
-  new ScrollMagic.Scene({duration: 200, offset: 1100}).setTween(
-    new TimelineMax()
-    .to('#scheme_git', {opacity: '0.2'}, 0)
-    .to('#scheme_docker_registry', {opacity: '1'}, 0)
-    .to('#scheme_arrows_gw', {opacity: '0.2'}, 0)
-    .to('#scheme_arrows_wd', {opacity: '1'}, 0)
-    .to('#scheme_smart_2', {opacity: '1'}, 0)
-  ).addTo(magic);
-  
-  // Werf -> Docker Registry, sync
-  new ScrollMagic.Scene({duration: 500, offset: 1500}).setTween(
-    TweenMax
-    .fromTo('#scheme_smart_icon_update_arrows_2', 1,
-    {rotation: '0'}, {rotation: '-720', transformOrigin: '50% 50%', repeat: -1, ease: "power1.out"})
-    .duration(2)
-  ).addTo(magic);
-
-  // Werf -> Docker Registry, show info
-  new ScrollMagic.Scene({duration: 200, offset: 1900}).setTween(
-    new TimelineMax()
-    .to('#scheme_smart_icon_update_2', {opacity: '0'})
-    .to('#scheme_smart_icon_check_2', {opacity: '1'})
-    .to('#scheme_step_2', {opacity: '1'}, 0)
-    .to('#scheme_step_connector', {opacity: '1'}, 0)
-  ).addTo(magic);
-
-  // Werf -> Kubernetes, show
-  new ScrollMagic.Scene({duration: 200, offset: 2300}).setTween(
-    new TimelineMax()
-    .to('#scheme_docker_registry', {opacity: '0.2'}, 0)
-    .to('#scheme_arrows_wd', {opacity: '0.2'}, 0)
-    .to('#scheme_step_2', {opacity: '0.2'}, 0)
-    .to('#scheme_step_connector', {opacity: '0.2'}, 0)
-    .to('#scheme_arrows_wk', {opacity: '1'}, 0)
-    .to('#scheme_smart', {opacity: '1'}, 0)
-    .to('#scheme_k8s', {opacity: '1'}, 0)
-  ).addTo(magic);
-
-  // Werf -> Kubernetes, sync
-  new ScrollMagic.Scene({duration: 500, offset: 2700}).setTween(
-    TweenMax
-    .fromTo('#scheme_smart_icon_update_arrows', 1,
-    {rotation: '0'}, {rotation: '-720', transformOrigin: '50% 50%', repeat: -1, ease: "power1.out"})
-    .duration(2)
-  ).addTo(magic);
-
-  // Werf -> Docker Registry, show info  
-  new ScrollMagic.Scene({duration: 200, offset: 3100}).setTween(
-    new TimelineMax()    
-    .to('#scheme_smart_icon_update', {opacity: '0'})
-    .to('#scheme_smart_icon_check', {opacity: '1'})
-    .to('#scheme_step', {opacity: '1'}, 0)
-    .to('#scheme_step_connector_2', {opacity: '1'}, 0)
-  ).addTo(magic);
-
-  // Full
-  new ScrollMagic.Scene({duration: 200, offset: 3500}).setTween(
-    new TimelineMax()
-    .to('#scheme_smart_icon_update', {opacity: '0'})
-    .to('#scheme_smart_icon_check', {opacity: '1'})
-    .to('#scheme_step_2', {opacity: '1'}, 0)
-    .to('#scheme_step_connector_2', {opacity: '1'}, 0)
-    .to('#scheme_docker_registry', {opacity: '1'}, 0)
-    .to('#scheme_arrows_wd', {opacity: '1'}, 0)
-    .to('#scheme_step', {opacity: '1'}, 0)
-    .to('#scheme_step_connector', {opacity: '1'}, 0)
-    .to('#scheme_git', {opacity: '1'}, 0)
-    .to('#scheme_arrows_gw', {opacity: '1'}, 0)
-    .to('#scheme_step_3', {opacity: '1'}, 0)
-    .to('#scheme_step_connector_3', {opacity: '1'}, 0)
-  ).addTo(magic);
-});
->>>>>>> 79de1747
+  if($('#presentation').length) {
+    var magic = new ScrollMagic.Controller();
+    var magic_width = window.innerHeight > 700 ? 800 : 650;
+    var magic_height = parseInt(magic_width/1.4);
+
+    // Pin scheme
+    new ScrollMagic.Scene({duration: 3700, offset: -1})
+    .setPin('#presentation')
+    .addTo(magic);
+
+    // Move away title & move in scheme
+    new ScrollMagic.Scene({duration: 250, offset: 10}).setTween(
+      new TimelineMax()
+      .to('#presentation-title', {x: '-2000px', opacity: 0}, 0)
+      .to('#presentation-bg', {x: '-1500px'}, 0)
+      .to('#presentation-scheme', {
+        width: magic_width,
+        x: '-' + (1160 - magic_width)/2 + 'px',
+        y: + (45 + ((window.innerHeight - magic_height)/2) - (window.innerHeight > 700 ? ((window.innerHeight - 480)/2) : 130)) + 'px'
+      }, 0))
+    .addTo(magic);
+
+    // Hide arrows & smart
+    new ScrollMagic.Scene({duration: 100, offset: 100}).setTween(
+      new TimelineMax()
+      .to('#scheme_git', {opacity: '0.2'}, 0)
+      .to('#scheme_docker_registry', {opacity: '0.2'}, 0)
+      .to('#scheme_k8s', {opacity: '0.2'}, 0)
+      .to('#scheme_werf', {opacity: '0.2'}, 0)
+      .to('#scheme_arrows_gw', {opacity: '0'}, 0)
+      .to('#scheme_arrows_wd', {opacity: '0'}, 0)
+      .to('#scheme_arrows_wk', {opacity: '0'}, 0)
+      .to('#scheme_smart_2', {opacity: '0'}, 0)
+      .to('#scheme_smart', {opacity: '0'}, 0)
+    ).addTo(magic);
+
+    // Git, show step
+    new ScrollMagic.Scene({duration: 200, offset: 300}).setTween(
+      new TimelineMax()
+      .to('#scheme_git', {opacity: '1'}, 0)
+      .to('#scheme_step_3', {opacity: '1'}, 0)
+      .to('#scheme_step_connector_3', {opacity: '1'}, 0)
+    ).addTo(magic);
+
+    // Git -> Werf, show
+    new ScrollMagic.Scene({duration: 200, offset: 700}).setTween(
+      new TimelineMax()
+      .to('#scheme_git', {opacity: '1'}, 0)
+      .to('#scheme_arrows_gw', {opacity: '1'}, 0)
+      .to('#scheme_werf', {opacity: '1'}, 0)
+      .to('#scheme_step_3', {opacity: '0.2'}, 0)
+      .to('#scheme_step_connector_3', {opacity: '0.2'}, 0)
+    ).addTo(magic);
+
+    // Werf -> Docker Registry, show
+    new ScrollMagic.Scene({duration: 200, offset: 1100}).setTween(
+      new TimelineMax()
+      .to('#scheme_git', {opacity: '0.2'}, 0)
+      .to('#scheme_docker_registry', {opacity: '1'}, 0)
+      .to('#scheme_arrows_gw', {opacity: '0.2'}, 0)
+      .to('#scheme_arrows_wd', {opacity: '1'}, 0)
+      .to('#scheme_smart_2', {opacity: '1'}, 0)
+    ).addTo(magic);
+
+    // Werf -> Docker Registry, sync
+    new ScrollMagic.Scene({duration: 500, offset: 1500}).setTween(
+      TweenMax
+      .fromTo('#scheme_smart_icon_update_arrows_2', 1,
+      {rotation: '0'}, {rotation: '-720', transformOrigin: '50% 50%', repeat: -1, ease: "power1.out"})
+      .duration(2)
+    ).addTo(magic);
+
+    // Werf -> Docker Registry, show info
+    new ScrollMagic.Scene({duration: 200, offset: 1900}).setTween(
+      new TimelineMax()
+      .to('#scheme_smart_icon_update_2', {opacity: '0'})
+      .to('#scheme_smart_icon_check_2', {opacity: '1'})
+      .to('#scheme_step_2', {opacity: '1'}, 0)
+      .to('#scheme_step_connector', {opacity: '1'}, 0)
+    ).addTo(magic);
+
+    // Werf -> Kubernetes, show
+    new ScrollMagic.Scene({duration: 200, offset: 2300}).setTween(
+      new TimelineMax()
+      .to('#scheme_docker_registry', {opacity: '0.2'}, 0)
+      .to('#scheme_arrows_wd', {opacity: '0.2'}, 0)
+      .to('#scheme_step_2', {opacity: '0.2'}, 0)
+      .to('#scheme_step_connector', {opacity: '0.2'}, 0)
+      .to('#scheme_arrows_wk', {opacity: '1'}, 0)
+      .to('#scheme_smart', {opacity: '1'}, 0)
+      .to('#scheme_k8s', {opacity: '1'}, 0)
+    ).addTo(magic);
+
+    // Werf -> Kubernetes, sync
+    new ScrollMagic.Scene({duration: 500, offset: 2700}).setTween(
+      TweenMax
+      .fromTo('#scheme_smart_icon_update_arrows', 1,
+      {rotation: '0'}, {rotation: '-720', transformOrigin: '50% 50%', repeat: -1, ease: "power1.out"})
+      .duration(2)
+    ).addTo(magic);
+
+    // Werf -> Docker Registry, show info
+    new ScrollMagic.Scene({duration: 200, offset: 3100}).setTween(
+      new TimelineMax()
+      .to('#scheme_smart_icon_update', {opacity: '0'})
+      .to('#scheme_smart_icon_check', {opacity: '1'})
+      .to('#scheme_step', {opacity: '1'}, 0)
+      .to('#scheme_step_connector_2', {opacity: '1'}, 0)
+    ).addTo(magic);
+
+    // Full
+    new ScrollMagic.Scene({duration: 200, offset: 3500}).setTween(
+      new TimelineMax()
+      .to('#scheme_smart_icon_update', {opacity: '0'})
+      .to('#scheme_smart_icon_check', {opacity: '1'})
+      .to('#scheme_step_2', {opacity: '1'}, 0)
+      .to('#scheme_step_connector_2', {opacity: '1'}, 0)
+      .to('#scheme_docker_registry', {opacity: '1'}, 0)
+      .to('#scheme_arrows_wd', {opacity: '1'}, 0)
+      .to('#scheme_step', {opacity: '1'}, 0)
+      .to('#scheme_step_connector', {opacity: '1'}, 0)
+      .to('#scheme_git', {opacity: '1'}, 0)
+      .to('#scheme_arrows_gw', {opacity: '1'}, 0)
+      .to('#scheme_step_3', {opacity: '1'}, 0)
+      .to('#scheme_step_connector_3', {opacity: '1'}, 0)
+    ).addTo(magic);
+  }
+});